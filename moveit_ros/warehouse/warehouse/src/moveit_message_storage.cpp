--- conflicted
+++ resolved
@@ -67,11 +67,7 @@
 {
   if (!DBLOADER)
   {
-<<<<<<< HEAD
-    DBLOADER.reset(new warehouse_ros::DatabaseLoader(node));
-=======
-    DBLOADER = std::make_unique<warehouse_ros::DatabaseLoader>();
->>>>>>> 779b7c8b
+    DBLOADER = std::make_unique<warehouse_ros::DatabaseLoader>(node);
   }
   return DBLOADER->loadDatabase();
   // return typename warehouse_ros::DatabaseConnection::Ptr(new warehouse_ros_mongo::MongoDatabaseConnection());
