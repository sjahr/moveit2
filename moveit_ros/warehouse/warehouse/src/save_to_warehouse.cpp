--- conflicted
+++ resolved
@@ -188,7 +188,6 @@
 
   psm.addUpdateCallback(std::bind(&onSceneUpdate, &psm, &pss));
 
-<<<<<<< HEAD
   auto callback1 = [&](moveit_msgs::msg::MotionPlanRequest::ConstSharedPtr msg) -> void {
     return onMotionPlanRequest(msg, &psm, &pss);
   };
@@ -198,17 +197,6 @@
   auto constr_sub = node->create_subscription<moveit_msgs::msg::Constraints>("constraints", 100, callback2);
   auto callback3 = [&](moveit_msgs::msg::RobotState::ConstSharedPtr msg) -> void { return onRobotState(msg, &rs); };
   auto state_sub = node->create_subscription<moveit_msgs::msg::RobotState>("robot_state", 100, callback3);
-=======
-  boost::function<void(const moveit_msgs::MotionPlanRequestConstPtr&)> callback1 =
-      std::bind(&onMotionPlanRequest, std::placeholders::_1, &psm, &pss);
-  ros::Subscriber mplan_req_sub = nh.subscribe("motion_plan_request", 100, callback1);
-  boost::function<void(const moveit_msgs::ConstraintsConstPtr&)> callback2 =
-      std::bind(&onConstraints, std::placeholders::_1, &cs);
-  ros::Subscriber constr_sub = nh.subscribe("constraints", 100, callback2);
-  boost::function<void(const moveit_msgs::RobotStateConstPtr&)> callback3 =
-      std::bind(&onRobotState, std::placeholders::_1, &rs);
-  ros::Subscriber state_sub = nh.subscribe("robot_state", 100, callback3);
->>>>>>> ab42a1d7
 
   std::vector<std::string> topics;
   psm.getMonitoredTopics(topics);
