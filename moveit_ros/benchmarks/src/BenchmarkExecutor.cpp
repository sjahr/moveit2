/*********************************************************************
* Software License Agreement (BSD License)
*
*  Copyright (c) 2015, Rice University
*  All rights reserved.
*
*  Redistribution and use in source and binary forms, with or without
*  modification, are permitted provided that the following conditions
*  are met:
*
*   * Redistributions of source code must retain the above copyright
*     notice, this list of conditions and the following disclaimer.
*   * Redistributions in binary form must reproduce the above
*     copyright notice, this list of conditions and the following
*     disclaimer in the documentation and/or other materials provided
*     with the distribution.
*   * Neither the name of the Rice University nor the names of its
*     contributors may be used to endorse or promote products derived
*     from this software without specific prior written permission.
*
*  THIS SOFTWARE IS PROVIDED BY THE COPYRIGHT HOLDERS AND CONTRIBUTORS
*  "AS IS" AND ANY EXPRESS OR IMPLIED WARRANTIES, INCLUDING, BUT NOT
*  LIMITED TO, THE IMPLIED WARRANTIES OF MERCHANTABILITY AND FITNESS
*  FOR A PARTICULAR PURPOSE ARE DISCLAIMED. IN NO EVENT SHALL THE
*  COPYRIGHT OWNER OR CONTRIBUTORS BE LIABLE FOR ANY DIRECT, INDIRECT,
*  INCIDENTAL, SPECIAL, EXEMPLARY, OR CONSEQUENTIAL DAMAGES (INCLUDING,
*  BUT NOT LIMITED TO, PROCUREMENT OF SUBSTITUTE GOODS OR SERVICES;
*  LOSS OF USE, DATA, OR PROFITS; OR BUSINESS INTERRUPTION) HOWEVER
*  CAUSED AND ON ANY THEORY OF LIABILITY, WHETHER IN CONTRACT, STRICT
*  LIABILITY, OR TORT (INCLUDING NEGLIGENCE OR OTHERWISE) ARISING IN
*  ANY WAY OUT OF THE USE OF THIS SOFTWARE, EVEN IF ADVISED OF THE
*  POSSIBILITY OF SUCH DAMAGE.
*********************************************************************/

/* Author: Ryan Luna */

#include <moveit/benchmarks/BenchmarkExecutor.h>
#include <moveit/utils/lexical_casts.h>
#include <moveit/version.h>
#include <tf2_eigen/tf2_eigen.h>

#include <boost/regex.hpp>
#include <boost/progress.hpp>
#include <boost/math/constants/constants.hpp>
#include <boost/filesystem.hpp>
#include <boost/date_time/posix_time/posix_time.hpp>
#include <unistd.h>

using namespace moveit_ros_benchmarks;

static std::string getHostname()
{
  static const int BUF_SIZE = 1024;
  char buffer[BUF_SIZE];
  int err = gethostname(buffer, sizeof(buffer));
  if (err != 0)
    return std::string();
  else
  {
    buffer[BUF_SIZE - 1] = '\0';
    return std::string(buffer);
  }
}

BenchmarkExecutor::BenchmarkExecutor(const std::string& robot_description_param)
{
  pss_ = nullptr;
  psws_ = nullptr;
  rs_ = nullptr;
  cs_ = nullptr;
  tcs_ = nullptr;
  psm_ = new planning_scene_monitor::PlanningSceneMonitor(robot_description_param);
  planning_scene_ = psm_->getPlanningScene();

  // Initialize the class loader for planner plugins
  try
  {
    planner_plugin_loader_.reset(new pluginlib::ClassLoader<planning_interface::PlannerManager>(
        "moveit_core", "planning_interface::PlannerManager"));
  }
  catch (pluginlib::PluginlibException& ex)
  {
    ROS_FATAL_STREAM("Exception while creating planning plugin loader " << ex.what());
  }
}

BenchmarkExecutor::~BenchmarkExecutor()
{
  if (pss_)
    delete pss_;
  if (psws_)
    delete psws_;
  if (rs_)
    delete rs_;
  if (cs_)
    delete cs_;
  if (tcs_)
    delete tcs_;
  delete psm_;
}

void BenchmarkExecutor::initialize(const std::vector<std::string>& plugin_classes)
{
  planner_interfaces_.clear();

  // Load the planning plugins
  const std::vector<std::string>& classes = planner_plugin_loader_->getDeclaredClasses();

  for (std::size_t i = 0; i < plugin_classes.size(); ++i)
  {
    std::vector<std::string>::const_iterator it = std::find(classes.begin(), classes.end(), plugin_classes[i]);
    if (it == classes.end())
    {
      ROS_ERROR("Failed to find plugin_class %s", plugin_classes[i].c_str());
      return;
    }

    try
    {
      planning_interface::PlannerManagerPtr p = planner_plugin_loader_->createUniqueInstance(plugin_classes[i]);
      p->initialize(planning_scene_->getRobotModel(), "");

      p->getPlannerConfigurations();
      planner_interfaces_[plugin_classes[i]] = p;
    }
    catch (pluginlib::PluginlibException& ex)
    {
      ROS_ERROR_STREAM("Exception while loading planner '" << plugin_classes[i] << "': " << ex.what());
    }
  }

  // error check
  if (planner_interfaces_.empty())
    ROS_ERROR("No planning plugins have been loaded. Nothing to do for the benchmarking service.");
  else
  {
    std::stringstream ss;
    for (std::map<std::string, planning_interface::PlannerManagerPtr>::const_iterator it = planner_interfaces_.begin();
         it != planner_interfaces_.end(); ++it)
      ss << it->first << " ";
    ROS_INFO("Available planner instances: %s", ss.str().c_str());
  }
}

void BenchmarkExecutor::clear()
{
  if (pss_)
  {
    delete pss_;
    pss_ = nullptr;
  }
  if (psws_)
  {
    delete psws_;
    psws_ = nullptr;
  }
  if (rs_)
  {
    delete rs_;
    rs_ = nullptr;
  }
  if (cs_)
  {
    delete cs_;
    cs_ = nullptr;
  }
  if (tcs_)
  {
    delete tcs_;
    tcs_ = nullptr;
  }

  benchmark_data_.clear();
  pre_event_fns_.clear();
  post_event_fns_.clear();
  planner_start_fns_.clear();
  planner_completion_fns_.clear();
  query_start_fns_.clear();
  query_end_fns_.clear();
}

void BenchmarkExecutor::addPreRunEvent(const PreRunEventFunction& func)
{
  pre_event_fns_.push_back(func);
}

void BenchmarkExecutor::addPostRunEvent(const PostRunEventFunction& func)
{
  post_event_fns_.push_back(func);
}

void BenchmarkExecutor::addPlannerStartEvent(const PlannerStartEventFunction& func)
{
  planner_start_fns_.push_back(func);
}

void BenchmarkExecutor::addPlannerCompletionEvent(const PlannerCompletionEventFunction& func)
{
  planner_completion_fns_.push_back(func);
}

void BenchmarkExecutor::addQueryStartEvent(const QueryStartEventFunction& func)
{
  query_start_fns_.push_back(func);
}

void BenchmarkExecutor::addQueryCompletionEvent(const QueryCompletionEventFunction& func)
{
  query_end_fns_.push_back(func);
}

bool BenchmarkExecutor::runBenchmarks(const BenchmarkOptions& opts)
{
  if (planner_interfaces_.empty())
  {
    ROS_ERROR("No planning interfaces configured.  Did you call BenchmarkExecutor::initialize?");
    return false;
  }

  std::vector<BenchmarkRequest> queries;
  moveit_msgs::msg::PlanningScene scene_msg;

  if (initializeBenchmarks(opts, scene_msg, queries))
  {
    if (!queriesAndPlannersCompatible(queries, opts.getPlannerConfigurations()))
      return false;

    for (std::size_t i = 0; i < queries.size(); ++i)
    {
      // Configure planning scene
      if (scene_msg.robot_model_name != planning_scene_->getRobotModel()->getName())
      {
        // Clear all geometry from the scene
        planning_scene_->getWorldNonConst()->clearObjects();
        planning_scene_->getCurrentStateNonConst().clearAttachedBodies();
        planning_scene_->getCurrentStateNonConst().setToDefaultValues();

        planning_scene_->processPlanningSceneWorldMsg(scene_msg.world);
      }
      else
        planning_scene_->usePlanningSceneMsg(scene_msg);

      // Calling query start events
      for (std::size_t j = 0; j < query_start_fns_.size(); ++j)
        query_start_fns_[j](queries[i].request, planning_scene_);

      ROS_INFO("Benchmarking query '%s' (%lu of %lu)", queries[i].name.c_str(), i + 1, queries.size());
      ros::WallTime start_time = ros::WallTime::now();
      runBenchmark(queries[i].request, options_.getPlannerConfigurations(), options_.getNumRuns());
      double duration = (ros::WallTime::now() - start_time).toSec();

      for (std::size_t j = 0; j < query_end_fns_.size(); ++j)
        query_end_fns_[j](queries[i].request, planning_scene_);

      writeOutput(queries[i], boost::posix_time::to_iso_extended_string(start_time.toBoost()), duration);
    }

    return true;
  }
  return false;
}

bool BenchmarkExecutor::queriesAndPlannersCompatible(const std::vector<BenchmarkRequest>& requests,
                                                     const std::map<std::string, std::vector<std::string>>& planners)
{
  // Make sure that the planner interfaces can service the desired queries
  for (std::map<std::string, planning_interface::PlannerManagerPtr>::const_iterator it = planner_interfaces_.begin();
       it != planner_interfaces_.end(); ++it)
  {
    for (std::size_t i = 0; i < requests.size(); ++i)
    {
      if (!it->second->canServiceRequest(requests[i].request))
      {
        ROS_ERROR("Interface '%s' cannot service the benchmark request '%s'", it->first.c_str(),
                  requests[i].name.c_str());
        return false;
      }
    }
  }

  return true;
}

bool BenchmarkExecutor::initializeBenchmarks(const BenchmarkOptions& opts, moveit_msgs::msg::PlanningScene& scene_msg,
                                             std::vector<BenchmarkRequest>& requests)
{
  if (!plannerConfigurationsExist(opts.getPlannerConfigurations(), opts.getGroupName()))
    return false;

  try
  {
    warehouse_ros::DatabaseConnection::Ptr conn = dbloader.loadDatabase();
    conn->setParams(opts.getHostName(), opts.getPort(), 20);
    if (conn->connect())
    {
      pss_ = new moveit_warehouse::PlanningSceneStorage(conn);
      psws_ = new moveit_warehouse::PlanningSceneWorldStorage(conn);
      rs_ = new moveit_warehouse::RobotStateStorage(conn);
      cs_ = new moveit_warehouse::ConstraintsStorage(conn);
      tcs_ = new moveit_warehouse::TrajectoryConstraintsStorage(conn);
    }
    else
    {
      ROS_ERROR("Failed to connect to DB");
      return false;
    }
  }
  catch (std::exception& e)
  {
    ROS_ERROR("Failed to initialize benchmark server: '%s'", e.what());
    return false;
  }

  std::vector<StartState> start_states;
  std::vector<PathConstraints> path_constraints;
  std::vector<PathConstraints> goal_constraints;
  std::vector<TrajectoryConstraints> traj_constraints;
  std::vector<BenchmarkRequest> queries;

  bool ok = loadPlanningScene(opts.getSceneName(), scene_msg) && loadStates(opts.getStartStateRegex(), start_states) &&
            loadPathConstraints(opts.getGoalConstraintRegex(), goal_constraints) &&
            loadPathConstraints(opts.getPathConstraintRegex(), path_constraints) &&
            loadTrajectoryConstraints(opts.getTrajectoryConstraintRegex(), traj_constraints) &&
            loadQueries(opts.getQueryRegex(), opts.getSceneName(), queries);

  if (!ok)
  {
    ROS_ERROR("Failed to load benchmark stuff");
    return false;
  }

  ROS_INFO("Benchmark loaded %lu starts, %lu goals, %lu path constraints, %lu trajectory constraints, and %lu queries",
           start_states.size(), goal_constraints.size(), path_constraints.size(), traj_constraints.size(),
           queries.size());

  moveit_msgs::msg::WorkspaceParameters workspace_parameters = opts.getWorkspaceParameters();
  // Make sure that workspace_parameters are set
  if (workspace_parameters.min_corner.x == workspace_parameters.max_corner.x &&
      workspace_parameters.min_corner.x == 0.0 &&
      workspace_parameters.min_corner.y == workspace_parameters.max_corner.y &&
      workspace_parameters.min_corner.y == 0.0 &&
      workspace_parameters.min_corner.z == workspace_parameters.max_corner.z &&
      workspace_parameters.min_corner.z == 0.0)
  {
    workspace_parameters.min_corner.x = workspace_parameters.min_corner.y = workspace_parameters.min_corner.z = -5.0;

    workspace_parameters.max_corner.x = workspace_parameters.max_corner.y = workspace_parameters.max_corner.z = 5.0;
  }

  std::vector<double> goal_offset;
  opts.getGoalOffsets(goal_offset);

  // Create the combinations of BenchmarkRequests

  // 1) Create requests for combinations of start states,
  //    goal constraints, and path constraints
  for (std::size_t i = 0; i < goal_constraints.size(); ++i)
  {
    // Common benchmark request properties
    BenchmarkRequest brequest;
    brequest.name = goal_constraints[i].name;
    brequest.request.workspace_parameters = workspace_parameters;
    brequest.request.goal_constraints = goal_constraints[i].constraints;
    brequest.request.group_name = opts.getGroupName();
    brequest.request.allowed_planning_time = opts.getTimeout();
    brequest.request.num_planning_attempts = 1;

    if (brequest.request.goal_constraints.size() == 1 &&
        brequest.request.goal_constraints[0].position_constraints.size() == 1 &&
        brequest.request.goal_constraints[0].orientation_constraints.size() == 1 &&
        brequest.request.goal_constraints[0].visibility_constraints.empty() &&
        brequest.request.goal_constraints[0].joint_constraints.empty())
      shiftConstraintsByOffset(brequest.request.goal_constraints[0], goal_offset);

    std::vector<BenchmarkRequest> request_combos;
    createRequestCombinations(brequest, start_states, path_constraints, request_combos);
    requests.insert(requests.end(), request_combos.begin(), request_combos.end());
  }

  // 2) Existing queries are treated like goal constraints.
  //    Create all combos of query, start states, and path constraints
  for (std::size_t i = 0; i < queries.size(); ++i)
  {
    // Common benchmark request properties
    BenchmarkRequest brequest;
    brequest.name = queries[i].name;
    brequest.request = queries[i].request;
    brequest.request.group_name = opts.getGroupName();
    brequest.request.allowed_planning_time = opts.getTimeout();
    brequest.request.num_planning_attempts = 1;

    // Make sure that workspace_parameters are set
    if (brequest.request.workspace_parameters.min_corner.x == brequest.request.workspace_parameters.max_corner.x &&
        brequest.request.workspace_parameters.min_corner.x == 0.0 &&
        brequest.request.workspace_parameters.min_corner.y == brequest.request.workspace_parameters.max_corner.y &&
        brequest.request.workspace_parameters.min_corner.y == 0.0 &&
        brequest.request.workspace_parameters.min_corner.z == brequest.request.workspace_parameters.max_corner.z &&
        brequest.request.workspace_parameters.min_corner.z == 0.0)
    {
      // ROS_WARN("Workspace parameters are not set for request %s.  Setting defaults", queries[i].name.c_str());
      brequest.request.workspace_parameters = workspace_parameters;
    }

    // Create all combinations of start states and path constraints
    std::vector<BenchmarkRequest> request_combos;
    createRequestCombinations(brequest, start_states, path_constraints, request_combos);
    requests.insert(requests.end(), request_combos.begin(), request_combos.end());
  }

  // 3) Trajectory constraints are also treated like goal constraints
  for (std::size_t i = 0; i < traj_constraints.size(); ++i)
  {
    // Common benchmark request properties
    BenchmarkRequest brequest;
    brequest.name = traj_constraints[i].name;
    brequest.request.trajectory_constraints = traj_constraints[i].constraints;
    brequest.request.group_name = opts.getGroupName();
    brequest.request.allowed_planning_time = opts.getTimeout();
    brequest.request.num_planning_attempts = 1;

    if (brequest.request.trajectory_constraints.constraints.size() == 1 &&
        brequest.request.trajectory_constraints.constraints[0].position_constraints.size() == 1 &&
        brequest.request.trajectory_constraints.constraints[0].orientation_constraints.size() == 1 &&
        brequest.request.trajectory_constraints.constraints[0].visibility_constraints.empty() &&
        brequest.request.trajectory_constraints.constraints[0].joint_constraints.empty())
      shiftConstraintsByOffset(brequest.request.trajectory_constraints.constraints[0], goal_offset);

    std::vector<BenchmarkRequest> request_combos;
    std::vector<PathConstraints> no_path_constraints;
    createRequestCombinations(brequest, start_states, no_path_constraints, request_combos);
    requests.insert(requests.end(), request_combos.begin(), request_combos.end());
  }

  options_ = opts;
  return true;
}

<<<<<<< HEAD
void BenchmarkExecutor::shiftConstraintsByOffset(moveit_msgs::msg::Constraints& constraints,
                                                 const std::vector<double> offset)
=======
void BenchmarkExecutor::shiftConstraintsByOffset(moveit_msgs::Constraints& constraints,
                                                 const std::vector<double>& offset)
>>>>>>> 3d32f9a2
{
  Eigen::Isometry3d offset_tf(Eigen::AngleAxis<double>(offset[3], Eigen::Vector3d::UnitX()) *
                              Eigen::AngleAxis<double>(offset[4], Eigen::Vector3d::UnitY()) *
                              Eigen::AngleAxis<double>(offset[5], Eigen::Vector3d::UnitZ()));
  offset_tf.translation() = Eigen::Vector3d(offset[0], offset[1], offset[2]);

  geometry_msgs::Pose constraint_pose_msg;
  constraint_pose_msg.position = constraints.position_constraints[0].constraint_region.primitive_poses[0].position;
  constraint_pose_msg.orientation = constraints.orientation_constraints[0].orientation;
  Eigen::Isometry3d constraint_pose;
  tf2::fromMsg(constraint_pose_msg, constraint_pose);

  Eigen::Isometry3d new_pose = constraint_pose * offset_tf;
  geometry_msgs::Pose new_pose_msg;
  new_pose_msg = tf2::toMsg(new_pose);

  constraints.position_constraints[0].constraint_region.primitive_poses[0].position = new_pose_msg.position;
  constraints.orientation_constraints[0].orientation = new_pose_msg.orientation;
}

void BenchmarkExecutor::createRequestCombinations(const BenchmarkRequest& brequest,
                                                  const std::vector<StartState>& start_states,
                                                  const std::vector<PathConstraints>& path_constraints,
                                                  std::vector<BenchmarkRequest>& requests)
{
  // Use default start state
  if (start_states.empty())
  {
    // Adding path constraints
    for (std::size_t k = 0; k < path_constraints.size(); ++k)
    {
      BenchmarkRequest new_brequest = brequest;
      new_brequest.request.path_constraints = path_constraints[k].constraints[0];
      new_brequest.name = brequest.name + "_" + path_constraints[k].name;
      requests.push_back(new_brequest);
    }

    if (path_constraints.empty())
      requests.push_back(brequest);
  }
  else  // Create a request for each start state specified
  {
    for (std::size_t j = 0; j < start_states.size(); ++j)
    {
      BenchmarkRequest new_brequest = brequest;
      new_brequest.request.start_state = start_states[j].state;

      // Duplicate the request for each of the path constraints
      for (std::size_t k = 0; k < path_constraints.size(); ++k)
      {
        new_brequest.request.path_constraints = path_constraints[k].constraints[0];
        new_brequest.name = start_states[j].name + "_" + new_brequest.name + "_" + path_constraints[k].name;
        requests.push_back(new_brequest);
      }

      if (path_constraints.empty())
      {
        new_brequest.name = start_states[j].name + "_" + brequest.name;
        requests.push_back(new_brequest);
      }
    }
  }
}

bool BenchmarkExecutor::plannerConfigurationsExist(const std::map<std::string, std::vector<std::string>>& planners,
                                                   const std::string& group_name)
{
  // Make sure planner plugins exist
  for (std::map<std::string, std::vector<std::string>>::const_iterator it = planners.begin(); it != planners.end();
       ++it)
  {
    bool plugin_exists = false;
    for (std::map<std::string, planning_interface::PlannerManagerPtr>::const_iterator planner_it =
             planner_interfaces_.begin();
         planner_it != planner_interfaces_.end() && !plugin_exists; ++planner_it)
    {
      plugin_exists = planner_it->first == it->first;
    }

    if (!plugin_exists)
    {
      ROS_ERROR("Planning plugin '%s' does NOT exist", it->first.c_str());
      return false;
    }
  }

  // Make sure planning algorithms exist within those plugins
  for (std::map<std::string, std::vector<std::string>>::const_iterator it = planners.begin(); it != planners.end();
       ++it)
  {
    planning_interface::PlannerManagerPtr pm = planner_interfaces_[it->first];
    const planning_interface::PlannerConfigurationMap& config_map = pm->getPlannerConfigurations();

    // if the planner is chomp or stomp skip this function and return true for checking planner configurations for the
    // planning group otherwise an error occurs, because for OMPL a specific planning algorithm needs to be defined for
    // a planning group, whereas with STOMP and CHOMP this is not necessary
    if (pm->getDescription().compare("stomp") || pm->getDescription().compare("chomp"))
      continue;

    for (std::size_t i = 0; i < it->second.size(); ++i)
    {
      bool planner_exists = false;
      for (planning_interface::PlannerConfigurationMap::const_iterator map_it = config_map.begin();
           map_it != config_map.end() && !planner_exists; ++map_it)
      {
        std::string planner_name = group_name + "[" + it->second[i] + "]";
        planner_exists = (map_it->second.group == group_name && map_it->second.name == planner_name);
      }

      if (!planner_exists)
      {
        ROS_ERROR("Planner '%s' does NOT exist for group '%s' in pipeline '%s'", it->second[i].c_str(),
                  group_name.c_str(), it->first.c_str());
        std::cout << "There are " << config_map.size() << " planner entries: " << std::endl;
        for (planning_interface::PlannerConfigurationMap::const_iterator map_it = config_map.begin();
             map_it != config_map.end() && !planner_exists; ++map_it)
          std::cout << map_it->second.name << std::endl;
        return false;
      }
    }
  }

  return true;
}

bool BenchmarkExecutor::loadPlanningScene(const std::string& scene_name, moveit_msgs::msg::PlanningScene& scene_msg)
{
  bool ok = false;
  try
  {
    if (pss_->hasPlanningScene(scene_name))  // whole planning scene
    {
      moveit_warehouse::PlanningSceneWithMetadata pswm;
      ok = pss_->getPlanningScene(pswm, scene_name);
      scene_msg = static_cast<moveit_msgs::msg::PlanningScene>(*pswm);

      if (!ok)
        ROS_ERROR("Failed to load planning scene '%s'", scene_name.c_str());
    }
    else if (psws_->hasPlanningSceneWorld(scene_name))  // Just the world (no robot)
    {
      moveit_warehouse::PlanningSceneWorldWithMetadata pswwm;
      ok = psws_->getPlanningSceneWorld(pswwm, scene_name);
      scene_msg.world = static_cast<moveit_msgs::msg::PlanningSceneWorld>(*pswwm);
      scene_msg.robot_model_name =
          "NO ROBOT INFORMATION. ONLY WORLD GEOMETRY";  // this will be fixed when running benchmark

      if (!ok)
        ROS_ERROR("Failed to load planning scene '%s'", scene_name.c_str());
    }
    else
      ROS_ERROR("Failed to find planning scene '%s'", scene_name.c_str());
  }
  catch (std::exception& ex)
  {
    ROS_ERROR("Error loading planning scene: %s", ex.what());
  }
  ROS_INFO("Loaded planning scene successfully");
  return ok;
}

bool BenchmarkExecutor::loadQueries(const std::string& regex, const std::string& scene_name,
                                    std::vector<BenchmarkRequest>& queries)
{
  if (regex.empty())
    return true;

  std::vector<std::string> query_names;
  try
  {
    pss_->getPlanningQueriesNames(regex, query_names, scene_name);
  }
  catch (std::exception& ex)
  {
    ROS_ERROR("Error loading motion planning queries: %s", ex.what());
    return false;
  }

  if (query_names.empty())
  {
    ROS_ERROR("Scene '%s' has no associated queries", scene_name.c_str());
    return false;
  }

  for (std::size_t i = 0; i < query_names.size(); ++i)
  {
    moveit_warehouse::MotionPlanRequestWithMetadata planning_query;
    try
    {
      pss_->getPlanningQuery(planning_query, scene_name, query_names[i]);
    }
    catch (std::exception& ex)
    {
      ROS_ERROR("Error loading motion planning query '%s': %s", query_names[i].c_str(), ex.what());
      continue;
    }

    BenchmarkRequest query;
    query.name = query_names[i];
    query.request = static_cast<moveit_msgs::msg::MotionPlanRequest>(*planning_query);
    queries.push_back(query);
  }
  ROS_INFO("Loaded queries successfully");
  return true;
}

bool BenchmarkExecutor::loadStates(const std::string& regex, std::vector<StartState>& start_states)
{
  if (!regex.empty())
  {
    boost::regex start_regex(regex);
    std::vector<std::string> state_names;
    rs_->getKnownRobotStates(state_names);
    for (std::size_t i = 0; i < state_names.size(); ++i)
    {
      boost::cmatch match;
      if (boost::regex_match(state_names[i].c_str(), match, start_regex))
      {
        moveit_warehouse::RobotStateWithMetadata robot_state;
        try
        {
          if (rs_->getRobotState(robot_state, state_names[i]))
          {
            StartState start_state;
            start_state.state = moveit_msgs::msg::RobotState(*robot_state);
            start_state.name = state_names[i];
            start_states.push_back(start_state);
          }
        }
        catch (std::exception& ex)
        {
          ROS_ERROR("Runtime error when loading state '%s': %s", state_names[i].c_str(), ex.what());
          continue;
        }
      }
    }

    if (start_states.empty())
      ROS_WARN("No stored states matched the provided start state regex: '%s'", regex.c_str());
  }
  ROS_INFO("Loaded states successfully");
  return true;
}

bool BenchmarkExecutor::loadPathConstraints(const std::string& regex, std::vector<PathConstraints>& constraints)
{
  if (!regex.empty())
  {
    std::vector<std::string> cnames;
    cs_->getKnownConstraints(regex, cnames);

    for (std::size_t i = 0; i < cnames.size(); ++i)
    {
      moveit_warehouse::ConstraintsWithMetadata constr;
      try
      {
        if (cs_->getConstraints(constr, cnames[i]))
        {
          PathConstraints constraint;
          constraint.constraints.push_back(*constr);
          constraint.name = cnames[i];
          constraints.push_back(constraint);
        }
      }
      catch (std::exception& ex)
      {
        ROS_ERROR("Runtime error when loading path constraint '%s': %s", cnames[i].c_str(), ex.what());
        continue;
      }
    }

    if (constraints.empty())
      ROS_WARN("No path constraints found that match regex: '%s'", regex.c_str());
    else
      ROS_INFO("Loaded path constraints successfully");
  }
  return true;
}

bool BenchmarkExecutor::loadTrajectoryConstraints(const std::string& regex,
                                                  std::vector<TrajectoryConstraints>& constraints)
{
  if (!regex.empty())
  {
    std::vector<std::string> cnames;
    tcs_->getKnownTrajectoryConstraints(regex, cnames);

    for (std::size_t i = 0; i < cnames.size(); ++i)
    {
      moveit_warehouse::TrajectoryConstraintsWithMetadata constr;
      try
      {
        if (tcs_->getTrajectoryConstraints(constr, cnames[i]))
        {
          TrajectoryConstraints constraint;
          constraint.constraints = *constr;
          constraint.name = cnames[i];
          constraints.push_back(constraint);
        }
      }
      catch (std::exception& ex)
      {
        ROS_ERROR("Runtime error when loading trajectory constraint '%s': %s", cnames[i].c_str(), ex.what());
        continue;
      }
    }

    if (constraints.empty())
      ROS_WARN("No trajectory constraints found that match regex: '%s'", regex.c_str());
    else
      ROS_INFO("Loaded trajectory constraints successfully");
  }
  return true;
}

void BenchmarkExecutor::runBenchmark(moveit_msgs::msg::MotionPlanRequest request,
                                     const std::map<std::string, std::vector<std::string>>& planners, int runs)
{
  benchmark_data_.clear();

  unsigned int num_planners = 0;
  for (std::map<std::string, std::vector<std::string>>::const_iterator it = planners.begin(); it != planners.end();
       ++it)
    num_planners += it->second.size();

  boost::progress_display progress(num_planners * runs, std::cout);

  // Iterate through all planner plugins
  for (std::map<std::string, std::vector<std::string>>::const_iterator it = planners.begin(); it != planners.end();
       ++it)
  {
    // Iterate through all planners associated with the plugin
    for (std::size_t i = 0; i < it->second.size(); ++i)
    {
      // This container stores all of the benchmark data for this planner
      PlannerBenchmarkData planner_data(runs);

      request.planner_id = it->second[i];

      // Planner start events
      for (std::size_t j = 0; j < planner_start_fns_.size(); ++j)
        planner_start_fns_[j](request, planner_data);

      planning_interface::PlanningContextPtr context =
          planner_interfaces_[it->first]->getPlanningContext(planning_scene_, request);
      for (int j = 0; j < runs; ++j)
      {
        // Pre-run events
        for (std::size_t k = 0; k < pre_event_fns_.size(); ++k)
          pre_event_fns_[k](request);

        // Solve problem
        planning_interface::MotionPlanDetailedResponse mp_res;
        ros::WallTime start = ros::WallTime::now();
        bool solved = context->solve(mp_res);
        double total_time = (ros::WallTime::now() - start).toSec();

        // Collect data
        start = ros::WallTime::now();

        // Post-run events
        for (std::size_t k = 0; k < post_event_fns_.size(); ++k)
          post_event_fns_[k](request, mp_res, planner_data[j]);
        collectMetrics(planner_data[j], mp_res, solved, total_time);
        double metrics_time = (ros::WallTime::now() - start).toSec();
        ROS_DEBUG("Spent %lf seconds collecting metrics", metrics_time);

        ++progress;
      }

      // Planner completion events
      for (std::size_t j = 0; j < planner_completion_fns_.size(); ++j)
        planner_completion_fns_[j](request, planner_data);

      benchmark_data_.push_back(planner_data);
    }
  }
}

void BenchmarkExecutor::collectMetrics(PlannerRunData& metrics,
                                       const planning_interface::MotionPlanDetailedResponse& mp_res, bool solved,
                                       double total_time)
{
  metrics["time REAL"] = moveit::core::toString(total_time);
  metrics["solved BOOLEAN"] = boost::lexical_cast<std::string>(solved);

  if (solved)
  {
    // Analyzing the trajectory(ies) geometrically
    double L = 0.0;           // trajectory length
    double clearance = 0.0;   // trajectory clearance (average)
    double smoothness = 0.0;  // trajectory smoothness (average)
    bool correct = true;      // entire trajectory collision free and in bounds

    double process_time = total_time;
    for (std::size_t j = 0; j < mp_res.trajectory_.size(); ++j)
    {
      correct = true;
      L = 0.0;
      clearance = 0.0;
      smoothness = 0.0;
      const robot_trajectory::RobotTrajectory& p = *mp_res.trajectory_[j];

      // compute path length
      for (std::size_t k = 1; k < p.getWayPointCount(); ++k)
        L += p.getWayPoint(k - 1).distance(p.getWayPoint(k));

      // compute correctness and clearance
      collision_detection::CollisionRequest req;
      for (std::size_t k = 0; k < p.getWayPointCount(); ++k)
      {
        collision_detection::CollisionResult res;
        planning_scene_->checkCollisionUnpadded(req, res, p.getWayPoint(k));
        if (res.collision)
          correct = false;
        if (!p.getWayPoint(k).satisfiesBounds())
          correct = false;
        double d = planning_scene_->distanceToCollisionUnpadded(p.getWayPoint(k));
        if (d > 0.0)  // in case of collision, distance is negative
          clearance += d;
      }
      clearance /= (double)p.getWayPointCount();

      // compute smoothness
      if (p.getWayPointCount() > 2)
      {
        double a = p.getWayPoint(0).distance(p.getWayPoint(1));
        for (std::size_t k = 2; k < p.getWayPointCount(); ++k)
        {
          // view the path as a sequence of segments, and look at the triangles it forms:
          //          s1
          //          /\          s4
          //      a  /  \ b       |
          //        /    \        |
          //       /......\_______|
          //     s0    c   s2     s3
          //

          // use Pythagoras generalized theorem to find the cos of the angle between segments a and b
          double b = p.getWayPoint(k - 1).distance(p.getWayPoint(k));
          double cdist = p.getWayPoint(k - 2).distance(p.getWayPoint(k));
          double acosValue = (a * a + b * b - cdist * cdist) / (2.0 * a * b);
          if (acosValue > -1.0 && acosValue < 1.0)
          {
            // the smoothness is actually the outside angle of the one we compute
            double angle = (boost::math::constants::pi<double>() - acos(acosValue));

            // and we normalize by the length of the segments
            double u = 2.0 * angle;  /// (a + b);
            smoothness += u * u;
          }
          a = b;
        }
        smoothness /= (double)p.getWayPointCount();
      }
      metrics["path_" + mp_res.description_[j] + "_correct BOOLEAN"] = boost::lexical_cast<std::string>(correct);
      metrics["path_" + mp_res.description_[j] + "_length REAL"] = moveit::core::toString(L);
      metrics["path_" + mp_res.description_[j] + "_clearance REAL"] = moveit::core::toString(clearance);
      metrics["path_" + mp_res.description_[j] + "_smoothness REAL"] = moveit::core::toString(smoothness);
      metrics["path_" + mp_res.description_[j] + "_time REAL"] = moveit::core::toString(mp_res.processing_time_[j]);
      process_time -= mp_res.processing_time_[j];
    }
    if (process_time <= 0.0)
      process_time = 0.0;
    metrics["process_time REAL"] = moveit::core::toString(process_time);
  }
}

void BenchmarkExecutor::writeOutput(const BenchmarkRequest& brequest, const std::string& start_time,
                                    double benchmark_duration)
{
  const std::map<std::string, std::vector<std::string>>& planners = options_.getPlannerConfigurations();

  size_t num_planners = 0;
  for (std::map<std::string, std::vector<std::string>>::const_iterator it = planners.begin(); it != planners.end();
       ++it)
    num_planners += it->second.size();

  std::string hostname = getHostname();
  if (hostname.empty())
    hostname = "UNKNOWN";

  std::string filename = options_.getOutputDirectory();
  if (!filename.empty() && filename[filename.size() - 1] != '/')
    filename.append("/");

  // Ensure directories exist
  boost::filesystem::create_directories(filename);

  filename += (options_.getBenchmarkName().empty() ? "" : options_.getBenchmarkName() + "_") + brequest.name + "_" +
              getHostname() + "_" + start_time + ".log";
  std::ofstream out(filename.c_str());
  if (!out)
  {
    ROS_ERROR("Failed to open '%s' for benchmark output", filename.c_str());
    return;
  }

  out << "MoveIt! version " << MOVEIT_VERSION << std::endl;
  out << "Experiment " << brequest.name << std::endl;
  out << "Running on " << hostname << std::endl;
  out << "Starting at " << start_time << std::endl;

  // Experiment setup
  moveit_msgs::msg::PlanningScene scene_msg;
  planning_scene_->getPlanningSceneMsg(scene_msg);
  out << "<<<|" << std::endl;
  out << "Motion plan request:" << std::endl << brequest.request << std::endl;
  out << "Planning scene: " << std::endl << scene_msg << std::endl << "|>>>" << std::endl;

  // Not writing optional cpu information

  // The real random seed is unknown.  Writing a fake value
  out << "0 is the random seed" << std::endl;
  out << brequest.request.allowed_planning_time << " seconds per run" << std::endl;
  // There is no memory cap
  out << "-1 MB per run" << std::endl;
  out << options_.getNumRuns() << " runs per planner" << std::endl;
  out << benchmark_duration << " seconds spent to collect the data" << std::endl;

  // No enum types
  out << "0 enum types" << std::endl;

  out << num_planners << " planners" << std::endl;

  size_t run_id = 0;
  for (std::map<std::string, std::vector<std::string>>::const_iterator it = planners.begin(); it != planners.end();
       ++it)
  {
    for (std::size_t i = 0; i < it->second.size(); ++i, ++run_id)
    {
      // Write the name of the planner.
      out << it->second[i] << std::endl;

      // in general, we could have properties specific for a planner;
      // right now, we do not include such properties
      out << "0 common properties" << std::endl;

      // Create a list of the benchmark properties for this planner
      std::set<std::string> properties_set;
      for (std::size_t j = 0; j < benchmark_data_[run_id].size(); ++j)  // each run of this planner
        for (PlannerRunData::const_iterator pit = benchmark_data_[run_id][j].begin();
             pit != benchmark_data_[run_id][j].end(); ++pit)  // each benchmark property of the given run
          properties_set.insert(pit->first);

      // Writing property list
      out << properties_set.size() << " properties for each run" << std::endl;
      for (std::set<std::string>::const_iterator pit = properties_set.begin(); pit != properties_set.end(); ++pit)
        out << *pit << std::endl;

      // Number of runs
      out << benchmark_data_[run_id].size() << " runs" << std::endl;

      // And the benchmark properties
      for (std::size_t j = 0; j < benchmark_data_[run_id].size(); ++j)  // each run of this planner
      {
        // Write out properties in the order we listed them above
        for (std::set<std::string>::const_iterator pit = properties_set.begin(); pit != properties_set.end(); ++pit)
        {
          // Make sure this run has this property
          PlannerRunData::const_iterator runit = benchmark_data_[run_id][j].find(*pit);
          if (runit != benchmark_data_[run_id][j].end())
            out << runit->second;
          out << "; ";
        }
        out << std::endl;  // end of the run
      }
      out << "." << std::endl;  // end the planner
    }
  }

  out.close();
  ROS_INFO("Benchmark results saved to '%s'", filename.c_str());
}<|MERGE_RESOLUTION|>--- conflicted
+++ resolved
@@ -435,13 +435,8 @@
   return true;
 }
 
-<<<<<<< HEAD
 void BenchmarkExecutor::shiftConstraintsByOffset(moveit_msgs::msg::Constraints& constraints,
-                                                 const std::vector<double> offset)
-=======
-void BenchmarkExecutor::shiftConstraintsByOffset(moveit_msgs::Constraints& constraints,
                                                  const std::vector<double>& offset)
->>>>>>> 3d32f9a2
 {
   Eigen::Isometry3d offset_tf(Eigen::AngleAxis<double>(offset[3], Eigen::Vector3d::UnitX()) *
                               Eigen::AngleAxis<double>(offset[4], Eigen::Vector3d::UnitY()) *
