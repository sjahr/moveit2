cmake_minimum_required(VERSION 3.10.2)
project(moveit_ros_occupancy_map_monitor)
set(MOVEIT_LIB_NAME ${PROJECT_NAME})

set(CMAKE_CXX_STANDARD 14)
<<<<<<< HEAD

=======
set(CMAKE_CXX_STANDARD_REQUIRED ON)
>>>>>>> a5864ccc
set(CMAKE_CXX_EXTENSIONS OFF)

# Disable -Wpedantic warnings due to the warnings in ros-dashing-octomap
# TODO: add -Wpedantic warnings back when PR(https://github.com/OctoMap/octomap/pull/275) is merged
if(CMAKE_COMPILER_IS_GNUCXX OR CMAKE_CXX_COMPILER_ID MATCHES "Clang")
  add_compile_options(-Wall -Wextra -Wno-pedantic)
endif()

if(NOT CMAKE_CONFIGURATION_TYPES AND NOT CMAKE_BUILD_TYPE)
  set(CMAKE_BUILD_TYPE Release)
endif()

find_package(Boost REQUIRED thread)

if(APPLE)
  find_package(X11 REQUIRED)
endif(APPLE)

<<<<<<< HEAD
find_package(moveit_core REQUIRED)
find_package(moveit_msgs REQUIRED)
find_package(pluginlib REQUIRED)
=======
find_package(catkin REQUIRED COMPONENTS
  moveit_core
  moveit_msgs
  geometric_shapes
  pluginlib
  tf2_ros
)

>>>>>>> a5864ccc
find_package(Eigen3 REQUIRED)
find_package(octomap REQUIRED)
find_package(geometric_shapes REQUIRED)

<<<<<<< HEAD
include_directories(include)
=======
catkin_package(
  INCLUDE_DIRS
    include
  LIBRARIES
    ${MOVEIT_LIB_NAME}
  CATKIN_DEPENDS
    moveit_core
    moveit_msgs
    geometric_shapes
    tf2_ros
  DEPENDS
    EIGEN3
    OCTOMAP
)

include_directories(include
                    ${Boost_INCLUDE_DIRS}
                    ${catkin_INCLUDE_DIRS}
                    )
>>>>>>> a5864ccc
include_directories(SYSTEM
                    ${EIGEN3_INCLUDE_DIRS}
                    ${X11_INCLUDE_DIR}
                    )

add_library(${MOVEIT_LIB_NAME} SHARED
  src/occupancy_map_monitor.cpp
  src/occupancy_map_updater.cpp
  )
set_target_properties(${MOVEIT_LIB_NAME} PROPERTIES VERSION "${${PROJECT_NAME}_VERSION}")
ament_target_dependencies(${MOVEIT_LIB_NAME}
  rclcpp
  moveit_core
  moveit_msgs
  pluginlib
  octomap
  geometric_shapes
  Boost
)

add_executable(moveit_ros_occupancy_map_server src/occupancy_map_server.cpp)
ament_target_dependencies(moveit_ros_occupancy_map_server
  rclcpp
  moveit_core
  moveit_msgs
  pluginlib
  octomap
  geometric_shapes
  Boost
)
target_link_libraries(moveit_ros_occupancy_map_server ${MOVEIT_LIB_NAME})

ament_export_include_directories(include)
ament_export_interfaces(${MOVEIT_LIB_NAME} HAS_LIBRARY_TARGET)
ament_export_libraries(${MOVEIT_LIB_NAME})
ament_export_dependencies(rclcpp)
ament_export_dependencies(eigen3_cmake_module)
ament_export_dependencies(moveit_core)
ament_export_dependencies(moveit_msgs)
ament_export_dependencies(pluginlib)
ament_export_dependencies(octomap)
ament_export_dependencies(geometric_shapes)
ament_export_dependencies(Boost)

install(
  TARGETS ${MOVEIT_LIB_NAME}
  EXPORT  ${MOVEIT_LIB_NAME}
  LIBRARY DESTINATION lib
  ARCHIVE DESTINATION lib
  RUNTIME DESTINATION bin
)

install(TARGETS moveit_ros_occupancy_map_server
  DESTINATION lib/${PROJECT_NAME}/
)
install(DIRECTORY include/ DESTINATION include)

ament_package()<|MERGE_RESOLUTION|>--- conflicted
+++ resolved
@@ -3,11 +3,7 @@
 set(MOVEIT_LIB_NAME ${PROJECT_NAME})
 
 set(CMAKE_CXX_STANDARD 14)
-<<<<<<< HEAD
-
-=======
 set(CMAKE_CXX_STANDARD_REQUIRED ON)
->>>>>>> a5864ccc
 set(CMAKE_CXX_EXTENSIONS OFF)
 
 # Disable -Wpedantic warnings due to the warnings in ros-dashing-octomap
@@ -26,47 +22,15 @@
   find_package(X11 REQUIRED)
 endif(APPLE)
 
-<<<<<<< HEAD
 find_package(moveit_core REQUIRED)
 find_package(moveit_msgs REQUIRED)
 find_package(pluginlib REQUIRED)
-=======
-find_package(catkin REQUIRED COMPONENTS
-  moveit_core
-  moveit_msgs
-  geometric_shapes
-  pluginlib
-  tf2_ros
-)
-
->>>>>>> a5864ccc
 find_package(Eigen3 REQUIRED)
 find_package(octomap REQUIRED)
 find_package(geometric_shapes REQUIRED)
+find_package(tf2_ros REQUIRED)
 
-<<<<<<< HEAD
 include_directories(include)
-=======
-catkin_package(
-  INCLUDE_DIRS
-    include
-  LIBRARIES
-    ${MOVEIT_LIB_NAME}
-  CATKIN_DEPENDS
-    moveit_core
-    moveit_msgs
-    geometric_shapes
-    tf2_ros
-  DEPENDS
-    EIGEN3
-    OCTOMAP
-)
-
-include_directories(include
-                    ${Boost_INCLUDE_DIRS}
-                    ${catkin_INCLUDE_DIRS}
-                    )
->>>>>>> a5864ccc
 include_directories(SYSTEM
                     ${EIGEN3_INCLUDE_DIRS}
                     ${X11_INCLUDE_DIR}
