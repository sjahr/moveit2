--- conflicted
+++ resolved
@@ -44,17 +44,7 @@
 
 namespace occupancy_map_monitor
 {
-<<<<<<< HEAD
-static const rclcpp::Logger LOGGER = rclcpp::get_logger("moveit_ros.occupancy_map_monitor");
-=======
-static const std::string LOGNAME = "occupancy_map_monitor";
-
-OccupancyMapMonitor::OccupancyMapMonitor(double map_resolution)
-  : map_resolution_(map_resolution), debug_info_(false), mesh_handle_count_(0), nh_("~"), active_(false)
-{
-  initialize();
-}
->>>>>>> a5864ccc
+static const rclcpp::Logger LOGGER = rclcpp::get_logger("moveit.ros.occupancy_map_monitor");
 
 OccupancyMapMonitor::OccupancyMapMonitor(const rclcpp::Node::SharedPtr& node, double map_resolution)
   : map_resolution_(map_resolution), debug_info_(false), mesh_handle_count_(0), node_(node), active_(false)
@@ -79,209 +69,108 @@
 {
   /* load params from param server */
   if (map_resolution_ <= std::numeric_limits<double>::epsilon())
-<<<<<<< HEAD
     if (!node_->get_parameter("octomap_resolution", map_resolution_))
     {
       map_resolution_ = 0.1;
       RCLCPP_WARN(LOGGER, "Resolution not specified for Octomap. Assuming resolution = %g instead", map_resolution_);
     }
   RCLCPP_DEBUG(LOGGER, "Using resolution = %lf m for building octomap", map_resolution_);
-=======
-  {
-    if (!nh_.getParam("octomap_resolution", map_resolution_))
-    {
-      map_resolution_ = 0.1;
-      ROS_WARN_NAMED(LOGNAME, "Resolution not specified for Octomap. Assuming resolution = %g instead",
-                     map_resolution_);
-    }
-  }
-  ROS_DEBUG_NAMED(LOGNAME, "Using resolution = %lf m for building octomap", map_resolution_);
->>>>>>> a5864ccc
 
   if (map_frame_.empty())
     if (!node_->get_parameter("octomap_frame", map_frame_))
       if (tf_buffer_)
-<<<<<<< HEAD
         RCLCPP_WARN(LOGGER, "No target frame specified for Octomap. No transforms will be applied to received data.");
 
   if (!tf_buffer_ && !map_frame_.empty())
-    RCLCPP_WARN(LOGGER,
-                "Target frame specified but no TF instance specified. No transforms will be applied to received data.");
-=======
-        ROS_WARN_NAMED(LOGNAME, "No target frame specified for Octomap. "
-                                "No transforms will be applied to received data.");
-
-  if (!tf_buffer_ && !map_frame_.empty())
-    ROS_WARN_STREAM_NAMED(LOGNAME, "Target frame \"" << map_frame_
-                                                     << "\" specified but no TF instance (buffer) specified. "
-                                                        "No transforms will be applied to received data.");
->>>>>>> a5864ccc
+    RCLCPP_WARN(LOGGER, "Target frame specified but no TF instance (buffer) specified."
+                        "No transforms will be applied to received data.");
 
   tree_.reset(new OccMapTree(map_resolution_));
   tree_const_ = tree_;
 
-<<<<<<< HEAD
-  // TODO rework this in ROS2
-  // XmlRpc::XmlRpcValue sensor_list;
-  // if (nh_.getParam("sensors", sensor_list))
-  // {
-  //   try
+  // TODO(henningkayser): rework this in ROS2
+  //   XmlRpc::XmlRpcValue sensor_list;
+  //   if (nh_.getParam("sensors", sensor_list))
   //   {
-  //     if (sensor_list.getType() == XmlRpc::XmlRpcValue::TypeArray)
-  //       for (int32_t i = 0; i < sensor_list.size(); ++i)
-  //       {
-  //         if (sensor_list[i].getType() != XmlRpc::XmlRpcValue::TypeStruct)
+  //     try
+  //     {
+  //       if (sensor_list.getType() == XmlRpc::XmlRpcValue::TypeArray)
+  //         for (int32_t i = 0; i < sensor_list.size(); ++i)
   //         {
-  //           ROS_ERROR("Params for octomap updater %d not a struct; ignoring.", i);
-  //           continue;
+  //           if (sensor_list[i].getType() != XmlRpc::XmlRpcValue::TypeStruct)
+  //           {
+  //             ROS_ERROR_NAMED(LOGNAME, "Params for octomap updater %d not a struct; ignoring.", i);
+  //             continue;
+  //           }
+  //
+  //           if (!sensor_list[i].hasMember("sensor_plugin"))
+  //           {
+  //             ROS_ERROR_NAMED(LOGNAME, "No sensor plugin specified for octomap updater %d; ignoring.", i);
+  //             continue;
+  //           }
+  //
+  //           std::string sensor_plugin = std::string(sensor_list[i]["sensor_plugin"]);
+  //           if (sensor_plugin.empty() || sensor_plugin[0] == '~')
+  //           {
+  //             ROS_INFO_STREAM_NAMED(LOGNAME, "Skipping octomap updater plugin '" << sensor_plugin << "'");
+  //             continue;
+  //           }
+  //
+  //           if (!updater_plugin_loader_)
+  //           {
+  //             try
+  //             {
+  //               updater_plugin_loader_.reset(new pluginlib::ClassLoader<OccupancyMapUpdater>(
+  //                   "moveit_ros_perception", "occupancy_map_monitor::OccupancyMapUpdater"));
+  //             }
+  //             catch (pluginlib::PluginlibException& ex)
+  //             {
+  //               ROS_FATAL_STREAM_NAMED(LOGNAME, "Exception while creating octomap updater plugin loader " <<
+  //               ex.what());
+  //             }
+  //           }
+  //
+  //           OccupancyMapUpdaterPtr up;
+  //           try
+  //           {
+  //             up = updater_plugin_loader_->createUniqueInstance(sensor_plugin);
+  //             up->setMonitor(this);
+  //           }
+  //           catch (pluginlib::PluginlibException& ex)
+  //           {
+  //             ROS_ERROR_STREAM_NAMED(LOGNAME, "Exception while loading octomap updater '"
+  //                                                 << sensor_plugin << "': " << ex.what() << std::endl);
+  //           }
+  //           if (up)
+  //           {
+  //             /* pass the params struct directly in to the updater */
+  //             if (!up->setParams(sensor_list[i]))
+  //             {
+  //               ROS_ERROR_STREAM_NAMED(LOGNAME, "Failed to configure updater of type " << up->getType());
+  //               continue;
+  //             }
+  //
+  //             if (!up->initialize())
+  //             {
+  //               ROS_ERROR_NAMED(LOGNAME, "Unable to initialize map updater of type %s (plugin %s)",
+  //               up->getType().c_str(),
+  //                               sensor_plugin.c_str());
+  //               continue;
+  //             }
+  //
+  //             addUpdater(up);
+  //           }
   //         }
-
-  //         if (!sensor_list[i].hasMember("sensor_plugin"))
-  //         {
-  //           ROS_ERROR("No sensor plugin specified for octomap updater %d; ignoring.", i);
-  //           continue;
-  //         }
-
-  //         std::string sensor_plugin = std::string(sensor_list[i]["sensor_plugin"]);
-  //         if (sensor_plugin.empty() || sensor_plugin[0] == '~')
-  //         {
-  //           ROS_INFO("Skipping octomap updater plugin '%s'", sensor_plugin.c_str());
-  //           continue;
-  //         }
-
-  //         if (!updater_plugin_loader_)
-  //         {
-  //           try
-  //           {
-  //             updater_plugin_loader_.reset(new pluginlib::ClassLoader<OccupancyMapUpdater>(
-  //                 "moveit_ros_perception", "occupancy_map_monitor::OccupancyMapUpdater"));
-  //           }
-  //           catch (pluginlib::PluginlibException& ex)
-  //           {
-  //             ROS_FATAL_STREAM("Exception while creating octomap updater plugin loader " << ex.what());
-  //           }
-  //         }
-
-  //         OccupancyMapUpdaterPtr up;
-  //         try
-  //         {
-  //           up = updater_plugin_loader_->createUniqueInstance(sensor_plugin);
-  //           up->setMonitor(this);
-  //         }
-  //         catch (pluginlib::PluginlibException& ex)
-  //         {
-  //           ROS_ERROR_STREAM("Exception while loading octomap updater '" << sensor_plugin << "': " << ex.what()
-  //                                                                        << std::endl);
-  //         }
-  //         if (up)
-  //         {
-  //           /* pass the params struct directly in to the updater */
-  //           if (!up->setParams(sensor_list[i]))
-  //           {
-  //             ROS_ERROR("Failed to configure updater of type %s", up->getType().c_str());
-  //             continue;
-  //           }
-
-  //           if (!up->initialize())
-  //           {
-  //             ROS_ERROR("Unable to initialize map updater of type %s (plugin %s)", up->getType().c_str(),
-  //                       sensor_plugin.c_str());
-  //             continue;
-  //           }
-
-  //           addUpdater(up);
-  //         }
-  //       }
-  //     else
-  //       ROS_ERROR("List of sensors must be an array!");
+  //       else
+  //         ROS_ERROR_NAMED(LOGNAME, "List of sensors must be an array!");
+  //     }
+  //     catch (XmlRpc::XmlRpcException& ex)
+  //     {
+  //       ROS_ERROR_STREAM_NAMED(LOGNAME, "XmlRpc Exception: " << ex.getMessage());
+  //     }
   //   }
-  //   catch (XmlRpc::XmlRpcException& ex)
-  //   {
-  //     ROS_ERROR("XmlRpc Exception: %s", ex.getMessage().c_str());
-  //   }
-  // }
-=======
-  XmlRpc::XmlRpcValue sensor_list;
-  if (nh_.getParam("sensors", sensor_list))
-  {
-    try
-    {
-      if (sensor_list.getType() == XmlRpc::XmlRpcValue::TypeArray)
-        for (int32_t i = 0; i < sensor_list.size(); ++i)
-        {
-          if (sensor_list[i].getType() != XmlRpc::XmlRpcValue::TypeStruct)
-          {
-            ROS_ERROR_NAMED(LOGNAME, "Params for octomap updater %d not a struct; ignoring.", i);
-            continue;
-          }
-
-          if (!sensor_list[i].hasMember("sensor_plugin"))
-          {
-            ROS_ERROR_NAMED(LOGNAME, "No sensor plugin specified for octomap updater %d; ignoring.", i);
-            continue;
-          }
-
-          std::string sensor_plugin = std::string(sensor_list[i]["sensor_plugin"]);
-          if (sensor_plugin.empty() || sensor_plugin[0] == '~')
-          {
-            ROS_INFO_STREAM_NAMED(LOGNAME, "Skipping octomap updater plugin '" << sensor_plugin << "'");
-            continue;
-          }
-
-          if (!updater_plugin_loader_)
-          {
-            try
-            {
-              updater_plugin_loader_.reset(new pluginlib::ClassLoader<OccupancyMapUpdater>(
-                  "moveit_ros_perception", "occupancy_map_monitor::OccupancyMapUpdater"));
-            }
-            catch (pluginlib::PluginlibException& ex)
-            {
-              ROS_FATAL_STREAM_NAMED(LOGNAME, "Exception while creating octomap updater plugin loader " << ex.what());
-            }
-          }
-
-          OccupancyMapUpdaterPtr up;
-          try
-          {
-            up = updater_plugin_loader_->createUniqueInstance(sensor_plugin);
-            up->setMonitor(this);
-          }
-          catch (pluginlib::PluginlibException& ex)
-          {
-            ROS_ERROR_STREAM_NAMED(LOGNAME, "Exception while loading octomap updater '"
-                                                << sensor_plugin << "': " << ex.what() << std::endl);
-          }
-          if (up)
-          {
-            /* pass the params struct directly in to the updater */
-            if (!up->setParams(sensor_list[i]))
-            {
-              ROS_ERROR_STREAM_NAMED(LOGNAME, "Failed to configure updater of type " << up->getType());
-              continue;
-            }
-
-            if (!up->initialize())
-            {
-              ROS_ERROR_NAMED(LOGNAME, "Unable to initialize map updater of type %s (plugin %s)", up->getType().c_str(),
-                              sensor_plugin.c_str());
-              continue;
-            }
-
-            addUpdater(up);
-          }
-        }
-      else
-        ROS_ERROR_NAMED(LOGNAME, "List of sensors must be an array!");
-    }
-    catch (XmlRpc::XmlRpcException& ex)
-    {
-      ROS_ERROR_STREAM_NAMED(LOGNAME, "XmlRpc Exception: " << ex.getMessage());
-    }
-  }
-  else
-    ROS_ERROR_NAMED(LOGNAME, "Failed to find 3D sensor plugin parameters for octomap generation");
->>>>>>> a5864ccc
+  //   else
+  //     ROS_ERROR_NAMED(LOGNAME, "Failed to find 3D sensor plugin parameters for octomap generation");
 
   /* advertise a service for loading octomaps from disk */
   auto save_map_service_callback = [this](const std::shared_ptr<rmw_request_id_t> request_header,
@@ -325,11 +214,7 @@
       updater->setTransformCacheCallback(transform_cache_callback_);
   }
   else
-<<<<<<< HEAD
     RCLCPP_ERROR(LOGGER, "NULL updater was specified");
-=======
-    ROS_ERROR_NAMED(LOGNAME, "NULL updater was specified");
->>>>>>> a5864ccc
 }
 
 void OccupancyMapMonitor::publishDebugInformation(bool flag)
@@ -405,12 +290,8 @@
         std::map<ShapeHandle, ShapeHandle>::const_iterator jt = mesh_handles_[index].find(it.first);
         if (jt == mesh_handles_[index].end())
         {
-<<<<<<< HEAD
           rclcpp::Clock steady_clock(RCL_STEADY_TIME);
           RCLCPP_ERROR_THROTTLE(LOGGER, steady_clock, 1000, "Incorrect mapping of mesh handles");
-=======
-          ROS_ERROR_THROTTLE_NAMED(1, LOGNAME, "Incorrect mapping of mesh handles");
->>>>>>> a5864ccc
           return false;
         }
         else
@@ -429,11 +310,7 @@
                                           const std::shared_ptr<moveit_msgs::srv::SaveMap::Request> request,
                                           std::shared_ptr<moveit_msgs::srv::SaveMap::Response> response)
 {
-<<<<<<< HEAD
   RCLCPP_INFO(LOGGER, "Writing map to %s", request->filename.c_str());
-=======
-  ROS_INFO_STREAM_NAMED(LOGNAME, "Writing map to " << request.filename);
->>>>>>> a5864ccc
   tree_->lockRead();
   try
   {
@@ -451,11 +328,7 @@
                                           const std::shared_ptr<moveit_msgs::srv::LoadMap::Request> request,
                                           std::shared_ptr<moveit_msgs::srv::LoadMap::Response> response)
 {
-<<<<<<< HEAD
   RCLCPP_INFO(LOGGER, "Reading map from %s", request->filename.c_str());
-=======
-  ROS_INFO_STREAM_NAMED(LOGNAME, "Reading map from " << request.filename);
->>>>>>> a5864ccc
 
   /* load the octree from disk */
   tree_->lockWrite();
@@ -465,13 +338,8 @@
   }
   catch (...)
   {
-<<<<<<< HEAD
     RCLCPP_ERROR(LOGGER, "Failed to load map from file");
     response->success = false;
-=======
-    ROS_ERROR_NAMED(LOGNAME, "Failed to load map from file");
-    response.success = false;
->>>>>>> a5864ccc
   }
   tree_->unlockWrite();
 
