--- conflicted
+++ resolved
@@ -36,17 +36,10 @@
     tf2_geometry_msgs
 )
 
-<<<<<<< HEAD
-include_directories(include
-  ${Boost_INCLUDE_DIRS}
-  ${catkin_INCLUDE_DIRS}
-)
-=======
 include_directories(include)
 include_directories(SYSTEM
                     ${catkin_INCLUDE_DIRS}
                     ${Boost_INCLUDE_DIRS})
->>>>>>> 576c39c3
 
 add_library(${MOVEIT_LIB_NAME}
   src/interactive_marker_helpers.cpp
