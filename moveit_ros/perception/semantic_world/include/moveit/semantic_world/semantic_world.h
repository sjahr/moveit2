--- conflicted
+++ resolved
@@ -46,22 +46,14 @@
 
 namespace shapes
 {
-<<<<<<< HEAD
-MOVEIT_CLASS_FORWARD(Shape)
-=======
-MOVEIT_CLASS_FORWARD(Shape);  // Defines ShapePtr, ConstPtr, WeakPtr... etc
->>>>>>> 382aa5a8
+MOVEIT_CLASS_FORWARD(Shape)  // Defines ShapePtr, ConstPtr, WeakPtr... etc
 }
 
 namespace moveit
 {
 namespace semantic_world
 {
-<<<<<<< HEAD
-MOVEIT_CLASS_FORWARD(SemanticWorld)
-=======
-MOVEIT_CLASS_FORWARD(SemanticWorld);  // Defines SemanticWorldPtr, ConstPtr, WeakPtr... etc
->>>>>>> 382aa5a8
+MOVEIT_CLASS_FORWARD(SemanticWorld)  // Defines SemanticWorldPtr, ConstPtr, WeakPtr... etc
 
 /**
  * @brief A (simple) semantic world representation for pick and place and other tasks.
