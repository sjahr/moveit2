/*********************************************************************
 * Software License Agreement (BSD License)
 *
 *  Copyright (c) 2011, Willow Garage, Inc.
 *  All rights reserved.
 *
 *  Redistribution and use in source and binary forms, with or without
 *  modification, are permitted provided that the following conditions
 *  are met:
 *
 *   * Redistributions of source code must retain the above copyright
 *     notice, this list of conditions and the following disclaimer.
 *   * Redistributions in binary form must reproduce the above
 *     copyright notice, this list of conditions and the following
 *     disclaimer in the documentation and/or other materials provided
 *     with the distribution.
 *   * Neither the name of Willow Garage nor the names of its
 *     contributors may be used to endorse or promote products derived
 *     from this software without specific prior written permission.
 *
 *  THIS SOFTWARE IS PROVIDED BY THE COPYRIGHT HOLDERS AND CONTRIBUTORS
 *  "AS IS" AND ANY EXPRESS OR IMPLIED WARRANTIES, INCLUDING, BUT NOT
 *  LIMITED TO, THE IMPLIED WARRANTIES OF MERCHANTABILITY AND FITNESS
 *  FOR A PARTICULAR PURPOSE ARE DISCLAIMED. IN NO EVENT SHALL THE
 *  COPYRIGHT OWNER OR CONTRIBUTORS BE LIABLE FOR ANY DIRECT, INDIRECT,
 *  INCIDENTAL, SPECIAL, EXEMPLARY, OR CONSEQUENTIAL DAMAGES (INCLUDING,
 *  BUT NOT LIMITED TO, PROCUREMENT OF SUBSTITUTE GOODS OR SERVICES;
 *  LOSS OF USE, DATA, OR PROFITS; OR BUSINESS INTERRUPTION) HOWEVER
 *  CAUSED AND ON ANY THEORY OF LIABILITY, WHETHER IN CONTRACT, STRICT
 *  LIABILITY, OR TORT (INCLUDING NEGLIGENCE OR OTHERWISE) ARISING IN
 *  ANY WAY OUT OF THE USE OF THIS SOFTWARE, EVEN IF ADVISED OF THE
 *  POSSIBILITY OF SUCH DAMAGE.
 *********************************************************************/

/* Author: Ioan Sucan, Mathias Lüdtke, Dave Coleman */

// MoveIt
#include <moveit/rdf_loader/rdf_loader.h>
#include <moveit/profiler/profiler.h>

// ROS 2
#include <rclcpp/rclcpp.hpp>
#include <std_msgs/msg/string.hpp>
#include <ament_index_cpp/get_package_prefix.hpp>
#include <ament_index_cpp/get_package_share_directory.hpp>

// Boost
#include <boost/filesystem.hpp>

// C++
#include <fstream>
#include <streambuf>
#include <algorithm>
#include <chrono>

namespace rdf_loader
{
static const rclcpp::Logger LOGGER = rclcpp::get_logger("moveit_rdf_loader.rdf_loader");

RDFLoader::RDFLoader(const std::shared_ptr<rclcpp::Node>& node, const std::string& robot_description)
  : robot_description_(robot_description)
{
  moveit::tools::Profiler::ScopedStart prof_start;
  moveit::tools::Profiler::ScopedBlock prof_block("RDFLoader(robot_description)");

  auto start = node->now();

  // Check if the robot_description parameter is declared, declare it if it's not declared yet
  if (!node->has_parameter(robot_description))
    node->declare_parameter(robot_description, rclcpp::ParameterType::PARAMETER_STRING);
  std::string robot_description_content;
  node->get_parameter_or(robot_description, robot_description_content, std::string());

  if (robot_description_content.empty())
  {
    RCLCPP_INFO_ONCE(LOGGER, "Robot model parameter not found! Did you remap '%s'?\n", robot_description.c_str());
    return;
  }

  std::unique_ptr<urdf::Model> urdf(new urdf::Model());
  if (!urdf->initString(robot_description_content))
  {
    RCLCPP_INFO(LOGGER, "Unable to parse URDF from parameter: '%s'", robot_description.c_str());
    return;
  }
  urdf_ = std::move(urdf);

  const std::string srdf_description = robot_description + "_semantic";
  // Check if the robot_description_semantic parameter is declared, declare it if it's not declared yet
  if (!node->has_parameter(srdf_description))
    node->declare_parameter(srdf_description, rclcpp::ParameterType::PARAMETER_STRING);
  std::string srdf_description_content;
  node->get_parameter_or(srdf_description, srdf_description_content, std::string());

  if (srdf_description_content.empty())
  {
    RCLCPP_INFO_ONCE(LOGGER, "Robot semantic description not found. Did you forget to define or remap '%s'?\n",
                     srdf_description.c_str());
    return;
  }

  srdf::ModelSharedPtr srdf(new srdf::Model());
  if (!srdf->initString(*urdf_, srdf_description_content))
  {
    RCLCPP_ERROR(LOGGER, "Unable to parse SRDF from parameter '%s'", srdf_description.c_str());
    return;
  }
  srdf_ = std::move(srdf);

  RCLCPP_INFO_STREAM(LOGGER, "Loaded robot model in " << (node->now() - start).seconds() << " seconds");
}

RDFLoader::RDFLoader(const std::string& urdf_string, const std::string& srdf_string)
{
  moveit::tools::Profiler::ScopedStart prof_start;
  moveit::tools::Profiler::ScopedBlock prof_block("RDFLoader(string)");

  auto umodel = std::make_unique<urdf::Model>();
  if (umodel->initString(urdf_string))
  {
    srdf_ = std::make_shared<srdf::Model>();
    if (!srdf_->initString(*urdf_, srdf_string))
    {
      RCLCPP_ERROR(LOGGER, "Unable to parse SRDF");
      srdf_.reset();
    }
    urdf_ = std::move(umodel);
  }
  else
  {
<<<<<<< HEAD
    RCLCPP_ERROR(LOGGER, "Unable to parse URDF");
    urdf_.reset();
=======
    ROS_ERROR_NAMED("rdf_loader", "Unable to parse URDF");
>>>>>>> 779b7c8b
  }
}

bool RDFLoader::isXacroFile(const std::string& path)
{
  std::string lower_path = path;
  std::transform(lower_path.begin(), lower_path.end(), lower_path.begin(), ::tolower);

  return lower_path.find(".xacro") != std::string::npos;
}

bool RDFLoader::loadFileToString(std::string& buffer, const std::string& path)
{
  if (path.empty())
  {
    RCLCPP_ERROR(LOGGER, "Path is empty");
    return false;
  }

  if (!boost::filesystem::exists(path))
  {
    RCLCPP_ERROR(LOGGER, "File does not exist");
    return false;
  }

  std::ifstream stream(path.c_str());
  if (!stream.good())
  {
    RCLCPP_ERROR(LOGGER, "Unable to load path");
    return false;
  }

  // Load the file to a string using an efficient memory allocation technique
  stream.seekg(0, std::ios::end);
  buffer.reserve(stream.tellg());
  stream.seekg(0, std::ios::beg);
  buffer.assign((std::istreambuf_iterator<char>(stream)), std::istreambuf_iterator<char>());
  stream.close();

  return true;
}

bool RDFLoader::loadXacroFileToString(std::string& buffer, const std::string& path,
                                      const std::vector<std::string>& xacro_args)
{
  if (path.empty())
  {
    RCLCPP_ERROR(LOGGER, "Path is empty");
    return false;
  }

  if (!boost::filesystem::exists(path))
  {
    RCLCPP_ERROR(LOGGER, "File does not exist");
    return false;
  }

  std::string cmd = "ros2 run xacro xacro";
  for (const std::string& xacro_arg : xacro_args)
    cmd += xacro_arg + " ";
  cmd += path;

#ifdef _WIN32
  FILE* pipe = _popen(cmd.c_str(), "r");
#else
  FILE* pipe = popen(cmd.c_str(), "r");
#endif
  if (!pipe)
  {
    RCLCPP_ERROR(LOGGER, "Unable to load path");
    return false;
  }

  char pipe_buffer[128];
  while (!feof(pipe))
  {
    if (fgets(pipe_buffer, 128, pipe) != nullptr)
      buffer += pipe_buffer;
  }
#ifdef _WIN32
  _pclose(pipe);
#else
  pclose(pipe);
#endif

  return true;
}

bool RDFLoader::loadXmlFileToString(std::string& buffer, const std::string& path,
                                    const std::vector<std::string>& xacro_args)
{
  if (isXacroFile(path))
  {
    return loadXacroFileToString(buffer, path, xacro_args);
  }

  return loadFileToString(buffer, path);
}

bool RDFLoader::loadPkgFileToString(std::string& buffer, const std::string& package_name,
                                    const std::string& relative_path, const std::vector<std::string>& xacro_args)
{
  std::string package_path;
  try
  {
    package_path = ament_index_cpp::get_package_share_directory(package_name);
  }
  catch (const ament_index_cpp::PackageNotFoundError& e)
  {
    RCLCPP_ERROR(LOGGER, "ament_index_cpp: %s", e.what());
    return false;
  }

  boost::filesystem::path path(package_path);
  // Use boost to cross-platform combine paths
  path = path / relative_path;

  return loadXmlFileToString(buffer, path.string(), xacro_args);
}
}  // namespace rdf_loader<|MERGE_RESOLUTION|>--- conflicted
+++ resolved
@@ -128,12 +128,8 @@
   }
   else
   {
-<<<<<<< HEAD
     RCLCPP_ERROR(LOGGER, "Unable to parse URDF");
     urdf_.reset();
-=======
-    ROS_ERROR_NAMED("rdf_loader", "Unable to parse URDF");
->>>>>>> 779b7c8b
   }
 }
 
