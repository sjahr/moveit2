--- conflicted
+++ resolved
@@ -127,33 +127,9 @@
 bool MoveItCpp::loadPlanningPipelines(const PlanningPipelineOptions& options)
 {
   // TODO(henningkayser): Use parent namespace for planning pipeline config lookup
-<<<<<<< HEAD
-  // ros::NodeHandle node_handle(options.parent_namespace.empty() ? "~" : options.parent_namespace);
-  for (const auto& planning_pipeline_name : options.pipeline_names)
-  {
-    if (planning_pipelines_.count(planning_pipeline_name) > 0)
-    {
-      RCLCPP_WARN(LOGGER, "Skipping duplicate entry for planning pipeline '%s'.", planning_pipeline_name.c_str());
-      continue;
-    }
-    RCLCPP_INFO(LOGGER, "Loading planning pipeline '%s'", planning_pipeline_name.c_str());
-    planning_pipeline::PlanningPipelinePtr pipeline;
-    pipeline = std::make_shared<planning_pipeline::PlanningPipeline>(getRobotModel(), node_, planning_pipeline_name,
-                                                                     PLANNING_PLUGIN_PARAM);
-
-    if (!pipeline->getPlannerManager())
-    {
-      RCLCPP_ERROR(LOGGER, "Failed to initialize planning pipeline '%s'.", planning_pipeline_name.c_str());
-      continue;
-    }
-
-    planning_pipelines_[planning_pipeline_name] = pipeline;
-  }
-
-=======
   planning_pipelines_ =
-      moveit::planning_pipeline_interfaces::createPlanningPipelineMap(options.pipeline_names, robot_model_, node_);
->>>>>>> 0e54c83f
+      moveit::planning_pipeline_interfaces::createPlanningPipelineMap(options.pipeline_names, getRobotModel(), node_);
+
   if (planning_pipelines_.empty())
   {
     RCLCPP_ERROR(LOGGER, "Failed to load any planning pipelines.");
