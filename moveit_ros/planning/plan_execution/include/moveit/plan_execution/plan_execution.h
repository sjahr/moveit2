/*********************************************************************
 * Software License Agreement (BSD License)
 *
 *  Copyright (c) 2012, Willow Garage, Inc.
 *  All rights reserved.
 *
 *  Redistribution and use in source and binary forms, with or without
 *  modification, are permitted provided that the following conditions
 *  are met:
 *
 *   * Redistributions of source code must retain the above copyright
 *     notice, this list of conditions and the following disclaimer.
 *   * Redistributions in binary form must reproduce the above
 *     copyright notice, this list of conditions and the following
 *     disclaimer in the documentation and/or other materials provided
 *     with the distribution.
 *   * Neither the name of Willow Garage nor the names of its
 *     contributors may be used to endorse or promote products derived
 *     from this software without specific prior written permission.
 *
 *  THIS SOFTWARE IS PROVIDED BY THE COPYRIGHT HOLDERS AND CONTRIBUTORS
 *  "AS IS" AND ANY EXPRESS OR IMPLIED WARRANTIES, INCLUDING, BUT NOT
 *  LIMITED TO, THE IMPLIED WARRANTIES OF MERCHANTABILITY AND FITNESS
 *  FOR A PARTICULAR PURPOSE ARE DISCLAIMED. IN NO EVENT SHALL THE
 *  COPYRIGHT OWNER OR CONTRIBUTORS BE LIABLE FOR ANY DIRECT, INDIRECT,
 *  INCIDENTAL, SPECIAL, EXEMPLARY, OR CONSEQUENTIAL DAMAGES (INCLUDING,
 *  BUT NOT LIMITED TO, PROCUREMENT OF SUBSTITUTE GOODS OR SERVICES;
 *  LOSS OF USE, DATA, OR PROFITS; OR BUSINESS INTERRUPTION) HOWEVER
 *  CAUSED AND ON ANY THEORY OF LIABILITY, WHETHER IN CONTRACT, STRICT
 *  LIABILITY, OR TORT (INCLUDING NEGLIGENCE OR OTHERWISE) ARISING IN
 *  ANY WAY OUT OF THE USE OF THIS SOFTWARE, EVEN IF ADVISED OF THE
 *  POSSIBILITY OF SUCH DAMAGE.
 *********************************************************************/

/* Author: Ioan Sucan */

#pragma once

#include <moveit/macros/class_forward.h>
#include <moveit/plan_execution/plan_representation.h>
#include <moveit/trajectory_execution_manager/trajectory_execution_manager.h>
#include <moveit/planning_scene_monitor/planning_scene_monitor.h>
#include <moveit/planning_scene_monitor/trajectory_monitor.h>
#include <moveit/sensor_manager/sensor_manager.h>
#include <pluginlib/class_loader.hpp>

#include <atomic>

/** \brief This namespace includes functionality specific to the execution and monitoring of motion plans */
namespace plan_execution
{
MOVEIT_CLASS_FORWARD(PlanExecution)  // Defines PlanExecutionPtr, ConstPtr, WeakPtr... etc

class PlanExecution
{
public:
  struct Options
  {
    Options() : replan_(false), replan_attempts_(0), replan_delay_(0.0)
    {
    }

    /// Flag indicating whether replanning is allowed
    bool replan_;

    /// If replanning is allowed, this variable specifies how many replanning attempts there can be, at most, before
    /// failure
    unsigned int replan_attempts_;

    /// The amount of time to wait in between replanning attempts (in seconds)
    double replan_delay_;

    /// Callback for computing motion plans. This callback must always be specified.
    ExecutableMotionPlanComputationFn plan_callback_;

    /// Callback for repairing motion plans. This is optional. A new plan is re-computed if repairing routines are not
    /// specified.
    /// To aid in the repair process, the position that the controller had reached in the execution of the previous plan
    /// is also passed as argument.
    /// The format is the same as what the trajectory_execution_manager::TrajectoryExecutionManager reports: a pair of
    /// two integers where the first
    /// one is the index of the last trajectory being executed (from the sequence of trajectories specified in the
    /// ExecutableMotionPlan) and the second
    /// one is the index of the closest waypoint along that trajectory.
    boost::function<bool(ExecutableMotionPlan& plan_to_update, const std::pair<int, int>& trajectory_index)>
        repair_plan_callback_;

    boost::function<void()> before_plan_callback_;
    boost::function<void()> before_execution_callback_;
    boost::function<void()> done_callback_;
  };

  PlanExecution(const rclcpp::Node::SharedPtr& node,
                const planning_scene_monitor::PlanningSceneMonitorPtr& planning_scene_monitor,
                const trajectory_execution_manager::TrajectoryExecutionManagerPtr& trajectory_execution);
  ~PlanExecution();

  const planning_scene_monitor::PlanningSceneMonitorPtr& getPlanningSceneMonitor() const
  {
    return planning_scene_monitor_;
  }

  const trajectory_execution_manager::TrajectoryExecutionManagerPtr& getTrajectoryExecutionManager() const
  {
    return trajectory_execution_manager_;
  }

  double getTrajectoryStateRecordingFrequency() const
  {
    if (trajectory_monitor_)
      return trajectory_monitor_->getSamplingFrequency();
    else
      return 0.0;
  }

  void setTrajectoryStateRecordingFrequency(double freq)
  {
    if (trajectory_monitor_)
      trajectory_monitor_->setSamplingFrequency(freq);
  }

  void setMaxReplanAttempts(unsigned int attempts)
  {
    default_max_replan_attempts_ = attempts;
  }

  unsigned int getMaxReplanAttempts() const
  {
    return default_max_replan_attempts_;
  }

  void planAndExecute(ExecutableMotionPlan& plan, const Options& opt);
  void planAndExecute(ExecutableMotionPlan& plan, const moveit_msgs::msg::PlanningScene& scene_diff, const Options& opt);

  /** \brief Execute and monitor a previously created \e plan.

      In case there is no \e planning_scene or \e planning_scene_monitor set in the \e plan they will be set at the
      start of the method. They are then used to monitor the execution. */
<<<<<<< HEAD
  moveit_msgs::msg::MoveItErrorCodes executeAndMonitor(ExecutableMotionPlan& plan);
=======
  moveit_msgs::MoveItErrorCodes executeAndMonitor(ExecutableMotionPlan& plan, bool reset_preempted = true);
>>>>>>> 0d0a6a17

  void stop();

  std::string getErrorCodeString(const moveit_msgs::msg::MoveItErrorCodes& error_code);

private:
  void planAndExecuteHelper(ExecutableMotionPlan& plan, const Options& opt);
  bool isRemainingPathValid(const ExecutableMotionPlan& plan, const std::pair<int, int>& path_segment);

  void planningSceneUpdatedCallback(const planning_scene_monitor::PlanningSceneMonitor::SceneUpdateType update_type);
  void doneWithTrajectoryExecution(const moveit_controller_manager::ExecutionStatus& status);
  void successfulTrajectorySegmentExecution(const ExecutableMotionPlan* plan, std::size_t index);

  const rclcpp::Node::SharedPtr node_;
  planning_scene_monitor::PlanningSceneMonitorPtr planning_scene_monitor_;
  trajectory_execution_manager::TrajectoryExecutionManagerPtr trajectory_execution_manager_;
  planning_scene_monitor::TrajectoryMonitorPtr trajectory_monitor_;

  unsigned int default_max_replan_attempts_;

  class
  {
  private:
    std::atomic<bool> preemption_requested{ false };

  public:
    /** \brief check *and clear* the preemption flag

        A true return value has to trigger full execution stop, as it consumes the request */
    inline bool checkAndClear()
    {
      return preemption_requested.exchange(false);
    }
    inline void request()
    {
      preemption_requested.store(true);
    }
  } preempt_;

  bool new_scene_update_;

  bool execution_complete_;
  bool path_became_invalid_;

  // class DynamicReconfigureImpl;
  // DynamicReconfigureImpl* reconfigure_impl_;
};
}  // namespace plan_execution<|MERGE_RESOLUTION|>--- conflicted
+++ resolved
@@ -49,7 +49,7 @@
 /** \brief This namespace includes functionality specific to the execution and monitoring of motion plans */
 namespace plan_execution
 {
-MOVEIT_CLASS_FORWARD(PlanExecution)  // Defines PlanExecutionPtr, ConstPtr, WeakPtr... etc
+MOVEIT_CLASS_FORWARD(PlanExecution);  // Defines PlanExecutionPtr, ConstPtr, WeakPtr... etc
 
 class PlanExecution
 {
@@ -136,11 +136,7 @@
 
       In case there is no \e planning_scene or \e planning_scene_monitor set in the \e plan they will be set at the
       start of the method. They are then used to monitor the execution. */
-<<<<<<< HEAD
-  moveit_msgs::msg::MoveItErrorCodes executeAndMonitor(ExecutableMotionPlan& plan);
-=======
-  moveit_msgs::MoveItErrorCodes executeAndMonitor(ExecutableMotionPlan& plan, bool reset_preempted = true);
->>>>>>> 0d0a6a17
+  moveit_msgs::msg::MoveItErrorCodes executeAndMonitor(ExecutableMotionPlan& plan, bool reset_preempted = true);
 
   void stop();
 
