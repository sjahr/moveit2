--- conflicted
+++ resolved
@@ -168,44 +168,6 @@
   /// waitForExecution()
   moveit_controller_manager::ExecutionStatus executeAndWait(bool auto_clear = true);
 
-<<<<<<< HEAD
-  /// Add a trajectory for immediate execution. Optionally specify a controller to use for the trajectory. If no
-  /// controller is specified, a default is used. This call is non-blocking.
-  bool pushAndExecute(const moveit_msgs::msg::RobotTrajectory& trajectory, const std::string& controller = "");
-
-  /// Add a trajectory for immediate execution. Optionally specify a controller to use for the trajectory. If no
-  /// controller is specified, a default is used. This call is non-blocking.
-  bool pushAndExecute(const trajectory_msgs::msg::JointTrajectory& trajectory, const std::string& controller = "");
-
-  /// Add a trajectory that consists of a single state for immediate execution. Optionally specify a controller to use
-  /// for the trajectory.
-  /// If no controller is specified, a default is used. This call is non-blocking.
-  bool pushAndExecute(const sensor_msgs::msg::JointState& state, const std::string& controller = "");
-
-  /// Add a trajectory for immediate execution. Optionally specify a set of controllers to consider using for the
-  /// trajectory. Multiple controllers can be used simultaneously
-  /// to execute the different parts of the trajectory. If multiple controllers can be used, preference is given to the
-  /// already loaded ones.
-  /// If no controller is specified, a default is used. This call is non-blocking.
-  bool pushAndExecute(const trajectory_msgs::msg::JointTrajectory& trajectory,
-                      const std::vector<std::string>& controllers);
-
-  /// Add a trajectory for immediate execution. Optionally specify a set of controllers to consider using for the
-  /// trajectory. Multiple controllers can be used simultaneously
-  /// to execute the different parts of the trajectory. If multiple controllers can be used, preference is given to the
-  /// already loaded ones.
-  /// If no controller is specified, a default is used. This call is non-blocking.
-  bool pushAndExecute(const moveit_msgs::msg::RobotTrajectory& trajectory, const std::vector<std::string>& controllers);
-
-  /// Add a trajectory that consists of a single state for immediate execution. Optionally specify a set of controllers
-  /// to consider using for the trajectory.
-  /// Multiple controllers can be used simultaneously to execute the different parts of the trajectory. If multiple
-  /// controllers can be used, preference
-  /// is given to the already loaded ones. If no controller is specified, a default is used. This call is non-blocking.
-  bool pushAndExecute(const sensor_msgs::msg::JointState& state, const std::vector<std::string>& controllers);
-
-=======
->>>>>>> a63580ed
   /// Wait until the execution is complete. This only works for executions started by execute().  If you call this after
   /// pushAndExecute(), it will immediately stop execution.
   moveit_controller_manager::ExecutionStatus waitForExecution();
@@ -312,7 +274,6 @@
 
   void loadControllerParams();
 
-<<<<<<< HEAD
   // Name of this class for logging
   const std::string name_ = "trajectory_execution_manager";
 
@@ -320,8 +281,6 @@
   rclcpp::Node::SharedPtr controller_mgr_node_;
   std::shared_ptr<rclcpp::executors::SingleThreadedExecutor> private_executor_;
   std::thread private_executor_thread_;
-=======
->>>>>>> a63580ed
   moveit::core::RobotModelConstPtr robot_model_;
   planning_scene_monitor::CurrentStateMonitorPtr csm_;
   rclcpp::Subscription<std_msgs::msg::String>::SharedPtr event_topic_subscriber_;
@@ -331,21 +290,9 @@
   // thread used to execute trajectories using the execute() command
   std::unique_ptr<std::thread> execution_thread_;
 
-<<<<<<< HEAD
-  // thread used to execute trajectories using pushAndExecute()
-  std::unique_ptr<std::thread> continuous_execution_thread_;
-
   std::mutex execution_state_mutex_;
-  std::mutex continuous_execution_mutex_;
   std::mutex execution_thread_mutex_;
 
-  std::condition_variable continuous_execution_condition_;
-
-=======
-  boost::mutex execution_state_mutex_;
-  boost::mutex execution_thread_mutex_;
-
->>>>>>> a63580ed
   // this condition is used to notify the completion of execution for given trajectories
   std::condition_variable execution_complete_condition_;
 
