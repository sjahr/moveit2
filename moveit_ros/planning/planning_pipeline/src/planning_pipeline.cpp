/*********************************************************************
 * Software License Agreement (BSD License)
 *
 *  Copyright (c) 2012, Willow Garage, Inc.
 *  All rights reserved.
 *
 *  Redistribution and use in source and binary forms, with or without
 *  modification, are permitted provided that the following conditions
 *  are met:
 *
 *   * Redistributions of source code must retain the above copyright
 *     notice, this list of conditions and the following disclaimer.
 *   * Redistributions in binary form must reproduce the above
 *     copyright notice, this list of conditions and the following
 *     disclaimer in the documentation and/or other materials provided
 *     with the distribution.
 *   * Neither the name of Willow Garage nor the names of its
 *     contributors may be used to endorse or promote products derived
 *     from this software without specific prior written permission.
 *
 *  THIS SOFTWARE IS PROVIDED BY THE COPYRIGHT HOLDERS AND CONTRIBUTORS
 *  "AS IS" AND ANY EXPRESS OR IMPLIED WARRANTIES, INCLUDING, BUT NOT
 *  LIMITED TO, THE IMPLIED WARRANTIES OF MERCHANTABILITY AND FITNESS
 *  FOR A PARTICULAR PURPOSE ARE DISCLAIMED. IN NO EVENT SHALL THE
 *  COPYRIGHT OWNER OR CONTRIBUTORS BE LIABLE FOR ANY DIRECT, INDIRECT,
 *  INCIDENTAL, SPECIAL, EXEMPLARY, OR CONSEQUENTIAL DAMAGES (INCLUDING,
 *  BUT NOT LIMITED TO, PROCUREMENT OF SUBSTITUTE GOODS OR SERVICES;
 *  LOSS OF USE, DATA, OR PROFITS; OR BUSINESS INTERRUPTION) HOWEVER
 *  CAUSED AND ON ANY THEORY OF LIABILITY, WHETHER IN CONTRACT, STRICT
 *  LIABILITY, OR TORT (INCLUDING NEGLIGENCE OR OTHERWISE) ARISING IN
 *  ANY WAY OUT OF THE USE OF THIS SOFTWARE, EVEN IF ADVISED OF THE
 *  POSSIBILITY OF SUCH DAMAGE.
 *********************************************************************/

/* Author: Ioan Sucan */

#include <moveit/planning_pipeline/planning_pipeline.h>
#include <moveit/robot_state/conversions.h>
#include <moveit/collision_detection/collision_tools.h>
#include <moveit/trajectory_processing/trajectory_tools.h>
#include <boost/tokenizer.hpp>
#include <boost/algorithm/string/join.hpp>
#include <sstream>

const std::string planning_pipeline::PlanningPipeline::DISPLAY_PATH_TOPIC = "display_planned_path";
const std::string planning_pipeline::PlanningPipeline::MOTION_PLAN_REQUEST_TOPIC = "motion_plan_request";
const std::string planning_pipeline::PlanningPipeline::MOTION_CONTACTS_TOPIC = "display_contacts";

planning_pipeline::PlanningPipeline::PlanningPipeline(const robot_model::RobotModelConstPtr& model,
                                                      const std::shared_ptr<rclcpp::Node> node,
                                                      const std::string& planner_plugin_param_name,
                                                      const std::string& adapter_plugins_param_name)
  : node_(node), robot_model_(model)
{
  auto planner_plugin_params = std::make_shared<rclcpp::SyncParametersClient>(node);
  
  if(planner_plugin_params->has_parameter({planner_plugin_param_name}))
      planner_plugin_name_ = node_->get_parameter(planner_plugin_param_name).get_value<std::string>();

  std::string adapters;
  if (planner_plugin_params->has_parameter({adapter_plugins_param_name}))
  {
    adapters = node_->get_parameter(adapter_plugins_param_name).get_value<std::string>();
    boost::char_separator<char> sep(" ");
    boost::tokenizer<boost::char_separator<char> > tok(adapters, sep);
    for (boost::tokenizer<boost::char_separator<char> >::iterator beg = tok.begin(); beg != tok.end(); ++beg)
      adapter_plugin_names_.push_back(*beg);
  }

  configure();
}

planning_pipeline::PlanningPipeline::PlanningPipeline(const robot_model::RobotModelConstPtr& model,
                                                      const std::shared_ptr<rclcpp::Node> node, const std::string& planner_plugin_name,
                                                      const std::vector<std::string>& adapter_plugin_names)
  : node_(node), planner_plugin_name_(planner_plugin_name), adapter_plugin_names_(adapter_plugin_names), robot_model_(model)
{
  configure();
}

void planning_pipeline::PlanningPipeline::configure()
{
  check_solution_paths_ = false;  // this is set to true below
  publish_received_requests_ = false;
  display_computed_motion_plans_ = false;  // this is set to true below

  // load the planning plugin
  try
  {
    planner_plugin_loader_.reset(new pluginlib::ClassLoader<planning_interface::PlannerManager>(
        "moveit_core", "planning_interface::PlannerManager"));
  }
  catch (pluginlib::PluginlibException& ex)
  {
    RCLCPP_FATAL(node_->get_logger(),"Exception while creating planning plugin loader %s" , ex.what());
  }

  std::vector<std::string> classes;
  if (planner_plugin_loader_)
    classes = planner_plugin_loader_->getDeclaredClasses();
  if (planner_plugin_name_.empty() && classes.size() == 1)
  {
    planner_plugin_name_ = classes[0];
    RCLCPP_INFO(node_->get_logger(),"No '~planning_plugin' parameter specified, but only '%s' planning plugin is available. Using that one.",
             planner_plugin_name_.c_str());
  }
  if (planner_plugin_name_.empty() && classes.size() > 1)
  {
    planner_plugin_name_ = classes[0];
    RCLCPP_INFO(node_->get_logger(),"Multiple planning plugins available. You should specify the '~planning_plugin' parameter. Using '%s' for "
             "now.",
             planner_plugin_name_.c_str());
  }
  try
  {
    planner_instance_ = planner_plugin_loader_->createUniqueInstance(planner_plugin_name_);
    if (!planner_instance_->initialize(robot_model_, node_->get_namespace()))
      throw std::runtime_error("Unable to initialize planning plugin");
    RCLCPP_INFO(node_->get_logger(),"Using planning interface '%s'", planner_instance_->getDescription().c_str());
  }
  catch (pluginlib::PluginlibException& ex)
  {
    std::string classes_str = boost::algorithm::join(classes, ", ");
    RCLCPP_ERROR(node_->get_logger(),"Exception while loading planner '%s': %s"
        "Available plugins: %s" ,planner_plugin_name_, ex.what(), classes_str.c_str());
  }

  // load the planner request adapters
  if (!adapter_plugin_names_.empty())
  {
    std::vector<planning_request_adapter::PlanningRequestAdapterConstPtr> ads;
    try
    {
      adapter_plugin_loader_.reset(new pluginlib::ClassLoader<planning_request_adapter::PlanningRequestAdapter>(
          "moveit_core", "planning_request_adapter::PlanningRequestAdapter"));
    }
    catch (pluginlib::PluginlibException& ex)
    {
      RCLCPP_ERROR(node_->get_logger(),"Exception while creating planning plugin loader %s", ex.what());
    }

    if (adapter_plugin_loader_)
      for (const std::string& adapter_plugin_name : adapter_plugin_names_)
      {
        planning_request_adapter::PlanningRequestAdapterPtr ad;
        try
        {
          ad = adapter_plugin_loader_->createUniqueInstance(adapter_plugin_name);
        }
        catch (pluginlib::PluginlibException& ex)
        {
<<<<<<< HEAD
          RCLCPP_ERROR(node_->get_logger(),"Exception while loading planning adapter plugin '%s': %s",
                            adapter_plugin_names_[i].c_str(),  ex.what());
=======
          ROS_ERROR_STREAM("Exception while loading planning adapter plugin '" << adapter_plugin_name
                                                                               << "': " << ex.what());
>>>>>>> 1a308e47
        }
        if (ad)
        {
          ad->initialize(nh_);
          ads.push_back(std::move(ad));
        }
      }
    if (!ads.empty())
    {
      adapter_chain_.reset(new planning_request_adapter::PlanningRequestAdapterChain());
      for (planning_request_adapter::PlanningRequestAdapterConstPtr& ad : ads)
      {
<<<<<<< HEAD
        RCLCPP_ERROR(node_->get_logger(),"Using planning request adapter '%s'", ads[i]->getDescription());
        adapter_chain_->addAdapter(ads[i]);
=======
        ROS_INFO_STREAM("Using planning request adapter '" << ad->getDescription() << "'");
        adapter_chain_->addAdapter(ad);
>>>>>>> 1a308e47
      }
    }
  }
  displayComputedMotionPlans(true);
  checkSolutionPaths(true);
}

void planning_pipeline::PlanningPipeline::displayComputedMotionPlans(bool flag)
{
  if (display_computed_motion_plans_ && !flag)
    display_path_publisher_.reset();
  else if (!display_computed_motion_plans_ && flag){
    custom_qos_profile_ = rmw_qos_profile_default;
    custom_qos_profile_.depth = 10;
    display_path_publisher_ = node_->create_publisher<moveit_msgs::msg::DisplayTrajectory>(DISPLAY_PATH_TOPIC,custom_qos_profile_);
  }
  display_computed_motion_plans_ = flag;
}

void planning_pipeline::PlanningPipeline::publishReceivedRequests(bool flag)
{
  if (publish_received_requests_ && !flag)
    received_request_publisher_.reset();
  else if (!publish_received_requests_ && flag){
    custom_qos_profile_ = rmw_qos_profile_default;
    custom_qos_profile_.depth = 10;
    received_request_publisher_ = node_->create_publisher<moveit_msgs::msg::MotionPlanRequest>(MOTION_PLAN_REQUEST_TOPIC,custom_qos_profile_);
  }
  publish_received_requests_ = flag;
}

void planning_pipeline::PlanningPipeline::checkSolutionPaths(bool flag)
{
  if (check_solution_paths_ && !flag)
    contacts_publisher_.reset();
  else if (!check_solution_paths_ && flag){
    custom_qos_profile_ = rmw_qos_profile_default;
    custom_qos_profile_.depth = 100;
    contacts_publisher_ = node_->create_publisher<visualization_msgs::msg::MarkerArray>(MOTION_CONTACTS_TOPIC,custom_qos_profile_);
  }
  check_solution_paths_ = flag;
}

bool planning_pipeline::PlanningPipeline::generatePlan(const planning_scene::PlanningSceneConstPtr& planning_scene,
                                                       const planning_interface::MotionPlanRequest& req,
                                                       planning_interface::MotionPlanResponse& res) const
{
  std::vector<std::size_t> dummy;
  return generatePlan(planning_scene, req, res, dummy);
}

bool planning_pipeline::PlanningPipeline::generatePlan(const planning_scene::PlanningSceneConstPtr& planning_scene,
                                                       const planning_interface::MotionPlanRequest& req,
                                                       planning_interface::MotionPlanResponse& res,
                                                       std::vector<std::size_t>& adapter_added_state_index) const
{
  // broadcast the request we are about to work on, if needed
  if (publish_received_requests_)
    received_request_publisher_->publish(req);
  adapter_added_state_index.clear();

  if (!planner_instance_)
  {
    RCLCPP_ERROR(node_->get_logger(),"No planning plugin loaded. Cannot plan.");
    return false;
  }

  bool solved = false;
  try
  {
    if (adapter_chain_)
    {
      solved = adapter_chain_->adaptAndPlan(planner_instance_, planning_scene, req, res, adapter_added_state_index);
      if (!adapter_added_state_index.empty())
      {
        std::stringstream ss;
<<<<<<< HEAD
        for (std::size_t i = 0; i < adapter_added_state_index.size(); ++i)
          ss << adapter_added_state_index[i] << " ";
        RCLCPP_INFO(node_->get_logger(),"Planning adapters have added states at index positions: [ %s]", ss.str().c_str());
=======
        for (std::size_t added_index : adapter_added_state_index)
          ss << added_index << " ";
        ROS_INFO("Planning adapters have added states at index positions: [ %s]", ss.str().c_str());
>>>>>>> 1a308e47
      }
    }
    else
    {
      planning_interface::PlanningContextPtr context =
          planner_instance_->getPlanningContext(planning_scene, req, res.error_code_);
      solved = context ? context->solve(res) : false;
    }
  }
  catch (std::exception& ex)
  {
    RCLCPP_ERROR(node_->get_logger(),"Exception caught: '%s'", ex.what());
    return false;
  }
  bool valid = true;

  if (solved && res.trajectory_)
  {
    std::size_t state_count = res.trajectory_->getWayPointCount();
    RCLCPP_DEBUG(node_->get_logger(),"Motion planner reported a solution path with %ld states", state_count);
    if (check_solution_paths_)
    {
      std::vector<std::size_t> index;
      if (!planning_scene->isPathValid(*res.trajectory_, req.path_constraints, req.group_name, false, &index))
      {
        // check to see if there is any problem with the states that are found to be invalid
        // they are considered ok if they were added by a planning request adapter
        bool problem = false;
        for (std::size_t i = 0; i < index.size() && !problem; ++i)
        {
          bool found = false;
          for (std::size_t added_index : adapter_added_state_index)
            if (index[i] == added_index)
            {
              found = true;
              break;
            }
          if (!found)
            problem = true;
        }
        if (problem)
        {
          if (index.size() == 1 && index[0] == 0){  // ignore cases when the robot starts at invalid location
            RCLCPP_DEBUG(node_->get_logger(),"It appears the robot is starting at an invalid state, but that is ok.");
          }
          else
          {
            valid = false;
            res.error_code_.val = moveit_msgs::msg::MoveItErrorCodes::INVALID_MOTION_PLAN;

            // display error messages
            std::stringstream ss;
<<<<<<< HEAD
            for (std::size_t i = 0; i < index.size(); ++i)
              ss << index[i] << " ";
            RCLCPP_ERROR(node_->get_logger(),"Computed path is not valid. Invalid states at index locations: [%s] out of "
                          "%ld. Explanations follow in command line. Contacts are published on %s",
                             ss.str(), state_count, contacts_publisher_->get_topic_name());

            // call validity checks in verbose mode for the problematic states
            visualization_msgs::msg::MarkerArray arr;
            for (std::size_t i = 0; i < index.size(); ++i)
=======
            for (std::size_t it : index)
              ss << it << " ";
            ROS_ERROR_STREAM("Computed path is not valid. Invalid states at index locations: [ "
                             << ss.str() << "] out of " << state_count
                             << ". Explanations follow in command line. Contacts are published on "
                             << nh_.resolveName(MOTION_CONTACTS_TOPIC));

            // call validity checks in verbose mode for the problematic states
            visualization_msgs::MarkerArray arr;
            for (std::size_t it : index)
>>>>>>> 1a308e47
            {
              // check validity with verbose on
              const robot_state::RobotState& robot_state = res.trajectory_->getWayPoint(it);
              planning_scene->isStateValid(robot_state, req.path_constraints, req.group_name, true);

              // compute the contacts if any
              collision_detection::CollisionRequest c_req;
              collision_detection::CollisionResult c_res;
              c_req.contacts = true;
              c_req.max_contacts = 10;
              c_req.max_contacts_per_pair = 3;
              c_req.verbose = false;
              planning_scene->checkCollision(c_req, c_res, robot_state);
              if (c_res.contact_count > 0)
              {
                visualization_msgs::msg::MarkerArray arr_i;
                collision_detection::getCollisionMarkersFromContacts(arr_i, planning_scene->getPlanningFrame(),
                                                                     c_res.contacts);
                arr.markers.insert(arr.markers.end(), arr_i.markers.begin(), arr_i.markers.end());
              }
            }
            RCLCPP_ERROR(node_->get_logger(),"Completed listing of explanations for invalid states.");
            if (!arr.markers.empty()){
              contacts_publisher_->publish(arr);
            }
          }
        }
        else{
          RCLCPP_DEBUG(node_->get_logger(),"Planned path was found to be valid, except for states that were added by planning request "
                    "adapters, but that is ok.");
        }
      }
      else
        RCLCPP_DEBUG(node_->get_logger(),"Planned path was found to be valid when rechecked");
    }
  }

  // display solution path if needed
  if (display_computed_motion_plans_ && solved)
  {
    moveit_msgs::msg::DisplayTrajectory disp;
    disp.model_id = robot_model_->getName();
    disp.trajectory.resize(1);
    res.trajectory_->getRobotTrajectoryMsg(disp.trajectory[0]);
    robot_state::robotStateToRobotStateMsg(res.trajectory_->getFirstWayPoint(), disp.trajectory_start);
    display_path_publisher_->publish(disp);
  }

  if (!solved)
  {
    // This should alert the user if planning failed because of contradicting constraints.
    // Could be checked more thoroughly, but it is probably not worth going to that length.
    bool stacked_constraints = false;
    if (req.path_constraints.position_constraints.size() > 1 || req.path_constraints.orientation_constraints.size() > 1)
      stacked_constraints = true;
    for (auto constraint : req.goal_constraints)
    {
      if (constraint.position_constraints.size() > 1 || constraint.orientation_constraints.size() > 1)
        stacked_constraints = true;
    }
    if (stacked_constraints)
      ROS_WARN("More than one constraint is set. If your move_group does not have multiple end effectors/arms, this is "
               "unusual. Are you using a move_group_interface and forgetting to call clearPoseTargets() or "
               "equivalent?");
  }

  return solved && valid;
}

void planning_pipeline::PlanningPipeline::terminate() const
{
  if (planner_instance_)
    planner_instance_->terminate();
}<|MERGE_RESOLUTION|>--- conflicted
+++ resolved
@@ -53,12 +53,12 @@
   : node_(node), robot_model_(model)
 {
   auto planner_plugin_params = std::make_shared<rclcpp::SyncParametersClient>(node);
-  
-  if(planner_plugin_params->has_parameter({planner_plugin_param_name}))
-      planner_plugin_name_ = node_->get_parameter(planner_plugin_param_name).get_value<std::string>();
+
+  if (planner_plugin_params->has_parameter({ planner_plugin_param_name }))
+    planner_plugin_name_ = node_->get_parameter(planner_plugin_param_name).get_value<std::string>();
 
   std::string adapters;
-  if (planner_plugin_params->has_parameter({adapter_plugins_param_name}))
+  if (planner_plugin_params->has_parameter({ adapter_plugins_param_name }))
   {
     adapters = node_->get_parameter(adapter_plugins_param_name).get_value<std::string>();
     boost::char_separator<char> sep(" ");
@@ -71,9 +71,13 @@
 }
 
 planning_pipeline::PlanningPipeline::PlanningPipeline(const robot_model::RobotModelConstPtr& model,
-                                                      const std::shared_ptr<rclcpp::Node> node, const std::string& planner_plugin_name,
+                                                      const std::shared_ptr<rclcpp::Node> node,
+                                                      const std::string& planner_plugin_name,
                                                       const std::vector<std::string>& adapter_plugin_names)
-  : node_(node), planner_plugin_name_(planner_plugin_name), adapter_plugin_names_(adapter_plugin_names), robot_model_(model)
+  : node_(node)
+  , planner_plugin_name_(planner_plugin_name)
+  , adapter_plugin_names_(adapter_plugin_names)
+  , robot_model_(model)
 {
   configure();
 }
@@ -92,7 +96,7 @@
   }
   catch (pluginlib::PluginlibException& ex)
   {
-    RCLCPP_FATAL(node_->get_logger(),"Exception while creating planning plugin loader %s" , ex.what());
+    RCLCPP_FATAL(node_->get_logger(), "Exception while creating planning plugin loader %s", ex.what());
   }
 
   std::vector<std::string> classes;
@@ -101,28 +105,33 @@
   if (planner_plugin_name_.empty() && classes.size() == 1)
   {
     planner_plugin_name_ = classes[0];
-    RCLCPP_INFO(node_->get_logger(),"No '~planning_plugin' parameter specified, but only '%s' planning plugin is available. Using that one.",
-             planner_plugin_name_.c_str());
+    RCLCPP_INFO(
+        node_->get_logger(),
+        "No '~planning_plugin' parameter specified, but only '%s' planning plugin is available. Using that one.",
+        planner_plugin_name_.c_str());
   }
   if (planner_plugin_name_.empty() && classes.size() > 1)
   {
     planner_plugin_name_ = classes[0];
-    RCLCPP_INFO(node_->get_logger(),"Multiple planning plugins available. You should specify the '~planning_plugin' parameter. Using '%s' for "
-             "now.",
-             planner_plugin_name_.c_str());
+    RCLCPP_INFO(
+        node_->get_logger(),
+        "Multiple planning plugins available. You should specify the '~planning_plugin' parameter. Using '%s' for "
+        "now.",
+        planner_plugin_name_.c_str());
   }
   try
   {
     planner_instance_ = planner_plugin_loader_->createUniqueInstance(planner_plugin_name_);
     if (!planner_instance_->initialize(robot_model_, node_->get_namespace()))
       throw std::runtime_error("Unable to initialize planning plugin");
-    RCLCPP_INFO(node_->get_logger(),"Using planning interface '%s'", planner_instance_->getDescription().c_str());
+    RCLCPP_INFO(node_->get_logger(), "Using planning interface '%s'", planner_instance_->getDescription().c_str());
   }
   catch (pluginlib::PluginlibException& ex)
   {
     std::string classes_str = boost::algorithm::join(classes, ", ");
-    RCLCPP_ERROR(node_->get_logger(),"Exception while loading planner '%s': %s"
-        "Available plugins: %s" ,planner_plugin_name_, ex.what(), classes_str.c_str());
+    RCLCPP_ERROR(node_->get_logger(), "Exception while loading planner '%s': %s"
+                                      "Available plugins: %s",
+                 planner_plugin_name_, ex.what(), classes_str.c_str());
   }
 
   // load the planner request adapters
@@ -136,7 +145,7 @@
     }
     catch (pluginlib::PluginlibException& ex)
     {
-      RCLCPP_ERROR(node_->get_logger(),"Exception while creating planning plugin loader %s", ex.what());
+      RCLCPP_ERROR(node_->get_logger(), "Exception while creating planning plugin loader %s", ex.what());
     }
 
     if (adapter_plugin_loader_)
@@ -149,13 +158,8 @@
         }
         catch (pluginlib::PluginlibException& ex)
         {
-<<<<<<< HEAD
-          RCLCPP_ERROR(node_->get_logger(),"Exception while loading planning adapter plugin '%s': %s",
-                            adapter_plugin_names_[i].c_str(),  ex.what());
-=======
-          ROS_ERROR_STREAM("Exception while loading planning adapter plugin '" << adapter_plugin_name
-                                                                               << "': " << ex.what());
->>>>>>> 1a308e47
+          RCLCPP_ERROR(node_->get_logger(), "Exception while loading planning adapter plugin '%s': %s",
+                       adapter_plugin_names, ex.what());
         }
         if (ad)
         {
@@ -168,13 +172,8 @@
       adapter_chain_.reset(new planning_request_adapter::PlanningRequestAdapterChain());
       for (planning_request_adapter::PlanningRequestAdapterConstPtr& ad : ads)
       {
-<<<<<<< HEAD
-        RCLCPP_ERROR(node_->get_logger(),"Using planning request adapter '%s'", ads[i]->getDescription());
-        adapter_chain_->addAdapter(ads[i]);
-=======
-        ROS_INFO_STREAM("Using planning request adapter '" << ad->getDescription() << "'");
+        RCLCPP_ERROR(node_->get_logger(), "Using planning request adapter '%s'", ad->getDescription());
         adapter_chain_->addAdapter(ad);
->>>>>>> 1a308e47
       }
     }
   }
@@ -186,10 +185,12 @@
 {
   if (display_computed_motion_plans_ && !flag)
     display_path_publisher_.reset();
-  else if (!display_computed_motion_plans_ && flag){
+  else if (!display_computed_motion_plans_ && flag)
+  {
     custom_qos_profile_ = rmw_qos_profile_default;
     custom_qos_profile_.depth = 10;
-    display_path_publisher_ = node_->create_publisher<moveit_msgs::msg::DisplayTrajectory>(DISPLAY_PATH_TOPIC,custom_qos_profile_);
+    display_path_publisher_ =
+        node_->create_publisher<moveit_msgs::msg::DisplayTrajectory>(DISPLAY_PATH_TOPIC, custom_qos_profile_);
   }
   display_computed_motion_plans_ = flag;
 }
@@ -198,10 +199,12 @@
 {
   if (publish_received_requests_ && !flag)
     received_request_publisher_.reset();
-  else if (!publish_received_requests_ && flag){
+  else if (!publish_received_requests_ && flag)
+  {
     custom_qos_profile_ = rmw_qos_profile_default;
     custom_qos_profile_.depth = 10;
-    received_request_publisher_ = node_->create_publisher<moveit_msgs::msg::MotionPlanRequest>(MOTION_PLAN_REQUEST_TOPIC,custom_qos_profile_);
+    received_request_publisher_ =
+        node_->create_publisher<moveit_msgs::msg::MotionPlanRequest>(MOTION_PLAN_REQUEST_TOPIC, custom_qos_profile_);
   }
   publish_received_requests_ = flag;
 }
@@ -210,10 +213,12 @@
 {
   if (check_solution_paths_ && !flag)
     contacts_publisher_.reset();
-  else if (!check_solution_paths_ && flag){
+  else if (!check_solution_paths_ && flag)
+  {
     custom_qos_profile_ = rmw_qos_profile_default;
     custom_qos_profile_.depth = 100;
-    contacts_publisher_ = node_->create_publisher<visualization_msgs::msg::MarkerArray>(MOTION_CONTACTS_TOPIC,custom_qos_profile_);
+    contacts_publisher_ =
+        node_->create_publisher<visualization_msgs::msg::MarkerArray>(MOTION_CONTACTS_TOPIC, custom_qos_profile_);
   }
   check_solution_paths_ = flag;
 }
@@ -238,7 +243,7 @@
 
   if (!planner_instance_)
   {
-    RCLCPP_ERROR(node_->get_logger(),"No planning plugin loaded. Cannot plan.");
+    RCLCPP_ERROR(node_->get_logger(), "No planning plugin loaded. Cannot plan.");
     return false;
   }
 
@@ -251,15 +256,10 @@
       if (!adapter_added_state_index.empty())
       {
         std::stringstream ss;
-<<<<<<< HEAD
-        for (std::size_t i = 0; i < adapter_added_state_index.size(); ++i)
-          ss << adapter_added_state_index[i] << " ";
-        RCLCPP_INFO(node_->get_logger(),"Planning adapters have added states at index positions: [ %s]", ss.str().c_str());
-=======
         for (std::size_t added_index : adapter_added_state_index)
           ss << added_index << " ";
-        ROS_INFO("Planning adapters have added states at index positions: [ %s]", ss.str().c_str());
->>>>>>> 1a308e47
+        RCLCPP_INFO(node_->get_logger(), "Planning adapters have added states at index positions: [ %s]",
+                    ss.str().c_str());
       }
     }
     else
@@ -271,7 +271,7 @@
   }
   catch (std::exception& ex)
   {
-    RCLCPP_ERROR(node_->get_logger(),"Exception caught: '%s'", ex.what());
+    RCLCPP_ERROR(node_->get_logger(), "Exception caught: '%s'", ex.what());
     return false;
   }
   bool valid = true;
@@ -279,7 +279,7 @@
   if (solved && res.trajectory_)
   {
     std::size_t state_count = res.trajectory_->getWayPointCount();
-    RCLCPP_DEBUG(node_->get_logger(),"Motion planner reported a solution path with %ld states", state_count);
+    RCLCPP_DEBUG(node_->get_logger(), "Motion planner reported a solution path with %ld states", state_count);
     if (check_solution_paths_)
     {
       std::vector<std::size_t> index;
@@ -302,8 +302,9 @@
         }
         if (problem)
         {
-          if (index.size() == 1 && index[0] == 0){  // ignore cases when the robot starts at invalid location
-            RCLCPP_DEBUG(node_->get_logger(),"It appears the robot is starting at an invalid state, but that is ok.");
+          if (index.size() == 1 && index[0] == 0)
+          {  // ignore cases when the robot starts at invalid location
+            RCLCPP_DEBUG(node_->get_logger(), "It appears the robot is starting at an invalid state, but that is ok.");
           }
           else
           {
@@ -312,28 +313,16 @@
 
             // display error messages
             std::stringstream ss;
-<<<<<<< HEAD
-            for (std::size_t i = 0; i < index.size(); ++i)
-              ss << index[i] << " ";
-            RCLCPP_ERROR(node_->get_logger(),"Computed path is not valid. Invalid states at index locations: [%s] out of "
-                          "%ld. Explanations follow in command line. Contacts are published on %s",
-                             ss.str(), state_count, contacts_publisher_->get_topic_name());
+            for (std::size_t it : index)
+              ss << it << " ";
+            RCLCPP_ERROR(node_->get_logger(),
+                         "Computed path is not valid. Invalid states at index locations: [%s] out of "
+                         "%ld. Explanations follow in command line. Contacts are published on %s",
+                         ss.str(), state_count, contacts_publisher_->get_topic_name());
 
             // call validity checks in verbose mode for the problematic states
             visualization_msgs::msg::MarkerArray arr;
-            for (std::size_t i = 0; i < index.size(); ++i)
-=======
             for (std::size_t it : index)
-              ss << it << " ";
-            ROS_ERROR_STREAM("Computed path is not valid. Invalid states at index locations: [ "
-                             << ss.str() << "] out of " << state_count
-                             << ". Explanations follow in command line. Contacts are published on "
-                             << nh_.resolveName(MOTION_CONTACTS_TOPIC));
-
-            // call validity checks in verbose mode for the problematic states
-            visualization_msgs::MarkerArray arr;
-            for (std::size_t it : index)
->>>>>>> 1a308e47
             {
               // check validity with verbose on
               const robot_state::RobotState& robot_state = res.trajectory_->getWayPoint(it);
@@ -355,19 +344,22 @@
                 arr.markers.insert(arr.markers.end(), arr_i.markers.begin(), arr_i.markers.end());
               }
             }
-            RCLCPP_ERROR(node_->get_logger(),"Completed listing of explanations for invalid states.");
-            if (!arr.markers.empty()){
+            RCLCPP_ERROR(node_->get_logger(), "Completed listing of explanations for invalid states.");
+            if (!arr.markers.empty())
+            {
               contacts_publisher_->publish(arr);
             }
           }
         }
-        else{
-          RCLCPP_DEBUG(node_->get_logger(),"Planned path was found to be valid, except for states that were added by planning request "
-                    "adapters, but that is ok.");
+        else
+        {
+          RCLCPP_DEBUG(node_->get_logger(),
+                       "Planned path was found to be valid, except for states that were added by planning request "
+                       "adapters, but that is ok.");
         }
       }
       else
-        RCLCPP_DEBUG(node_->get_logger(),"Planned path was found to be valid when rechecked");
+        RCLCPP_DEBUG(node_->get_logger(), "Planned path was found to be valid when rechecked");
     }
   }
 
