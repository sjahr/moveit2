/*********************************************************************
 * Software License Agreement (BSD License)
 *
 *  Copyright (c) 2014 Fetch Robotics Inc.
 *  All rights reserved.
 *
 *  Redistribution and use in source and binary forms, with or without
 *  modification, are permitted provided that the following conditions
 *  are met:
 *
 *   * Redistributions of source code must retain the above copyright
 *     notice, this list of conditions and the following disclaimer.
 *   * Redistributions in binary form must reproduce the above
 *     copyright notice, this list of conditions and the following
 *     disclaimer in the documentation and/or other materials provided
 *     with the distribution.
 *   * Neither the name of Fetch Robotics nor the names of its
 *     contributors may be used to endorse or promote products derived
 *     from this software without specific prior written permission.
 *
 *  THIS SOFTWARE IS PROVIDED BY THE COPYRIGHT HOLDERS AND CONTRIBUTORS
 *  "AS IS" AND ANY EXPRESS OR IMPLIED WARRANTIES, INCLUDING, BUT NOT
 *  LIMITED TO, THE IMPLIED WARRANTIES OF MERCHANTABILITY AND FITNESS
 *  FOR A PARTICULAR PURPOSE ARE DISCLAIMED. IN NO EVENT SHALL THE
 *  COPYRIGHT OWNER OR CONTRIBUTORS BE LIABLE FOR ANY DIRECT, INDIRECT,
 *  INCIDENTAL, SPECIAL, EXEMPLARY, OR CONSEQUENTIAL DAMAGES (INCLUDING,
 *  BUT NOT LIMITED TO, PROCUREMENT OF SUBSTITUTE GOODS OR SERVICES;
 *  LOSS OF USE, DATA, OR PROFITS; OR BUSINESS INTERRUPTION) HOWEVER
 *  CAUSED AND ON ANY THEORY OF LIABILITY, WHETHER IN CONTRACT, STRICT
 *  LIABILITY, OR TORT (INCLUDING NEGLIGENCE OR OTHERWISE) ARISING IN
 *  ANY WAY OUT OF THE USE OF THIS SOFTWARE, EVEN IF ADVISED OF THE
 *  POSSIBILITY OF SUCH DAMAGE.
 *********************************************************************/

#pragma once

<<<<<<< HEAD
#include <rclcpp/rclcpp.hpp>
#include <moveit/macros/class_forward.h>
#include <moveit/collision_detection/collision_plugin.h>
=======
#include <ros/ros.h>
#include <moveit/collision_detection/collision_plugin_cache.h>
>>>>>>> a5607832

namespace collision_detection
{
/** Augment CollisionPluginLoader with a method to fetch the plugin name from the ROS parameter server */
class CollisionPluginLoader : public CollisionPluginCache
{
public:
<<<<<<< HEAD
  CollisionPluginLoader();
  ~CollisionPluginLoader();

  /** @brief This can be called on a new planning scene to setup the collision detector. */
  void setupScene(const rclcpp::Node::SharedPtr& node, const planning_scene::PlanningScenePtr& scene);

  /**
   * @brief Load a collision detection robot/world into a planning scene instance.
   * @param name The plugin name.
   * @param scene The planning scene instance.
   * @return True if collision robot/world were added to scene.
   */
  bool activate(const std::string& name, const planning_scene::PlanningScenePtr& scene);

private:
  MOVEIT_CLASS_FORWARD(CollisionPluginLoaderImpl);  // Defines CollisionPluginLoaderImplPtr, ConstPtr, WeakPtr... etc
  CollisionPluginLoaderImplPtr loader_;
=======
  /** @brief Fetch plugin name from parameter server and activate the plugin for the given scene */
  void setupScene(ros::NodeHandle& nh, const planning_scene::PlanningScenePtr& scene);
>>>>>>> a5607832
};

}  // namespace collision_detection<|MERGE_RESOLUTION|>--- conflicted
+++ resolved
@@ -34,14 +34,8 @@
 
 #pragma once
 
-<<<<<<< HEAD
 #include <rclcpp/rclcpp.hpp>
-#include <moveit/macros/class_forward.h>
-#include <moveit/collision_detection/collision_plugin.h>
-=======
-#include <ros/ros.h>
 #include <moveit/collision_detection/collision_plugin_cache.h>
->>>>>>> a5607832
 
 namespace collision_detection
 {
@@ -49,28 +43,8 @@
 class CollisionPluginLoader : public CollisionPluginCache
 {
 public:
-<<<<<<< HEAD
-  CollisionPluginLoader();
-  ~CollisionPluginLoader();
-
-  /** @brief This can be called on a new planning scene to setup the collision detector. */
+  /** @brief Fetch plugin name from parameter server and activate the plugin for the given scene */
   void setupScene(const rclcpp::Node::SharedPtr& node, const planning_scene::PlanningScenePtr& scene);
-
-  /**
-   * @brief Load a collision detection robot/world into a planning scene instance.
-   * @param name The plugin name.
-   * @param scene The planning scene instance.
-   * @return True if collision robot/world were added to scene.
-   */
-  bool activate(const std::string& name, const planning_scene::PlanningScenePtr& scene);
-
-private:
-  MOVEIT_CLASS_FORWARD(CollisionPluginLoaderImpl);  // Defines CollisionPluginLoaderImplPtr, ConstPtr, WeakPtr... etc
-  CollisionPluginLoaderImplPtr loader_;
-=======
-  /** @brief Fetch plugin name from parameter server and activate the plugin for the given scene */
-  void setupScene(ros::NodeHandle& nh, const planning_scene::PlanningScenePtr& scene);
->>>>>>> a5607832
 };
 
 }  // namespace collision_detection