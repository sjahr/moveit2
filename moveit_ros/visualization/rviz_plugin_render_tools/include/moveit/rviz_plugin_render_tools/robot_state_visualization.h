--- conflicted
+++ resolved
@@ -65,23 +65,13 @@
   void load(const urdf::ModelInterface& descr, bool visual = true, bool collision = true);
   void clear();
 
-<<<<<<< HEAD
-  void update(const robot_state::RobotStateConstPtr& kinematic_state);
-  void update(const robot_state::RobotStateConstPtr& kinematic_state,
+  void update(const moveit::core::RobotStateConstPtr& kinematic_state);
+  void update(const moveit::core::RobotStateConstPtr& kinematic_state,
               const std_msgs::msg::ColorRGBA& default_attached_object_color);
-  void update(const robot_state::RobotStateConstPtr& kinematic_state,
+  void update(const moveit::core::RobotStateConstPtr& kinematic_state,
               const std_msgs::msg::ColorRGBA& default_attached_object_color,
               const std::map<std::string, std_msgs::msg::ColorRGBA>& color_map);
   void setDefaultAttachedObjectColor(const std_msgs::msg::ColorRGBA& default_attached_object_color);
-=======
-  void update(const moveit::core::RobotStateConstPtr& kinematic_state);
-  void update(const moveit::core::RobotStateConstPtr& kinematic_state,
-              const std_msgs::ColorRGBA& default_attached_object_color);
-  void update(const moveit::core::RobotStateConstPtr& kinematic_state,
-              const std_msgs::ColorRGBA& default_attached_object_color,
-              const std::map<std::string, std_msgs::ColorRGBA>& color_map);
-  void setDefaultAttachedObjectColor(const std_msgs::ColorRGBA& default_attached_object_color);
->>>>>>> a5864ccc
   /// update color of all attached object shapes
   void updateAttachedObjectColors(const std_msgs::msg::ColorRGBA& attached_object_color);
 
@@ -111,17 +101,10 @@
   void setAlpha(float alpha);
 
 private:
-<<<<<<< HEAD
-  void updateHelper(const robot_state::RobotStateConstPtr& kinematic_state,
+  void updateHelper(const moveit::core::RobotStateConstPtr& kinematic_state,
                     const std_msgs::msg::ColorRGBA& default_attached_object_color,
                     const std::map<std::string, std_msgs::msg::ColorRGBA>* color_map);
   rviz_default_plugins::robot::Robot robot_;
-=======
-  void updateHelper(const moveit::core::RobotStateConstPtr& kinematic_state,
-                    const std_msgs::ColorRGBA& default_attached_object_color,
-                    const std::map<std::string, std_msgs::ColorRGBA>* color_map);
-  rviz::Robot robot_;
->>>>>>> a5864ccc
   RenderShapesPtr render_shapes_;
   std_msgs::msg::ColorRGBA default_attached_object_color_;
   OctreeVoxelRenderMode octree_voxel_render_mode_;
