--- conflicted
+++ resolved
@@ -49,35 +49,8 @@
 set(CMAKE_AUTOMOC ON)
 add_definitions(-DQT_NO_KEYWORDS)
 
-<<<<<<< HEAD
 # catkin_install_python(PROGRAMS scripts/moveit_joy.py DESTINATION ${CATKIN_PACKAGE_BIN_DESTINATION})
 # catkin_python_setup()
-=======
-catkin_package(
-  LIBRARIES
-    moveit_motion_planning_rviz_plugin_core
-    moveit_planning_scene_rviz_plugin_core
-    moveit_robot_state_rviz_plugin_core
-    moveit_rviz_plugin_render_tools
-    moveit_trajectory_rviz_plugin_core
-  INCLUDE_DIRS
-    motion_planning_rviz_plugin/include
-    planning_scene_rviz_plugin/include
-    robot_state_rviz_plugin/include
-    rviz_plugin_render_tools/include
-    trajectory_rviz_plugin/include
-  CATKIN_DEPENDS
-    moveit_ros_planning_interface
-    moveit_ros_robot_interaction
-    object_recognition_msgs
-    roscpp
-  DEPENDS
-    EIGEN3
-)
-
-catkin_install_python(PROGRAMS scripts/moveit_joy.py DESTINATION ${CATKIN_PACKAGE_BIN_DESTINATION})
-catkin_python_setup()
->>>>>>> a5864ccc
 
 include_directories(rviz_plugin_render_tools/include
                     robot_state_rviz_plugin/include
