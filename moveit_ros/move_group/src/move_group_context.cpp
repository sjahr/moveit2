--- conflicted
+++ resolved
@@ -41,30 +41,8 @@
 #include <moveit/plan_execution/plan_execution.h>
 #include <moveit/plan_execution/plan_with_sensing.h>
 
-<<<<<<< HEAD
 static const rclcpp::Logger LOGGER = rclcpp::get_logger("moveit_move_group_capabilities_base.move_group_context");
 
-move_group::MoveGroupContext::MoveGroupContext(
-    const rclcpp::Node::SharedPtr& node, const planning_scene_monitor::PlanningSceneMonitorPtr& planning_scene_monitor,
-    bool allow_trajectory_execution, bool debug)
-  : node_(node)
-  , planning_scene_monitor_(planning_scene_monitor)
-  , allow_trajectory_execution_(allow_trajectory_execution)
-  , debug_(debug)
-{
-  planning_pipeline_.reset(
-      new planning_pipeline::PlanningPipeline(planning_scene_monitor_->getRobotModel(), node, "move_group"));
-
-  if (allow_trajectory_execution_)
-  {
-    trajectory_execution_manager_.reset(new trajectory_execution_manager::TrajectoryExecutionManager(
-        node_, planning_scene_monitor_->getRobotModel(), planning_scene_monitor_->getStateMonitor()));
-
-    plan_execution_.reset(
-        new plan_execution::PlanExecution(node_, planning_scene_monitor_, trajectory_execution_manager_));
-    plan_with_sensing_.reset(new plan_execution::PlanWithSensing(node_, trajectory_execution_manager_));
-
-=======
 move_group::MoveGroupContext::MoveGroupContext(const moveit_cpp::MoveItCppPtr& moveit_cpp,
                                                const std::string& default_planning_pipeline,
                                                bool allow_trajectory_execution, bool debug)
@@ -89,7 +67,8 @@
   }
   else
   {
-    ROS_ERROR(
+    RCLCPP_ERROR(
+        LOGGER,
         "Failed to find default PlanningPipeline '%s' - please check MoveGroup's planning pipeline configuration.",
         default_planning_pipeline.c_str());
   }
@@ -97,9 +76,9 @@
   if (allow_trajectory_execution_)
   {
     trajectory_execution_manager_ = moveit_cpp_->getTrajectoryExecutionManager();
-    plan_execution_.reset(new plan_execution::PlanExecution(planning_scene_monitor_, trajectory_execution_manager_));
-    plan_with_sensing_.reset(new plan_execution::PlanWithSensing(trajectory_execution_manager_));
->>>>>>> 0d0a6a17
+    plan_execution_.reset(new plan_execution::PlanExecution(moveit_cpp_->getNode(), planning_scene_monitor_,
+                                                            trajectory_execution_manager_));
+    plan_with_sensing_.reset(new plan_execution::PlanWithSensing(moveit_cpp_->getNode(), trajectory_execution_manager_));
     if (debug)
       plan_with_sensing_->displayCostSources(true);
   }
