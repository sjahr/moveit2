/*********************************************************************
 * Software License Agreement (BSD License)
 *
 *  Copyright (c) 2012, Willow Garage, Inc.
 *  All rights reserved.
 *
 *  Redistribution and use in source and binary forms, with or without
 *  modification, are permitted provided that the following conditions
 *  are met:
 *
 *   * Redistributions of source code must retain the above copyright
 *     notice, this list of conditions and the following disclaimer.
 *   * Redistributions in binary form must reproduce the above
 *     copyright notice, this list of conditions and the following
 *     disclaimer in the documentation and/or other materials provided
 *     with the distribution.
 *   * Neither the name of Willow Garage nor the names of its
 *     contributors may be used to endorse or promote products derived
 *     from this software without specific prior written permission.
 *
 *  THIS SOFTWARE IS PROVIDED BY THE COPYRIGHT HOLDERS AND CONTRIBUTORS
 *  "AS IS" AND ANY EXPRESS OR IMPLIED WARRANTIES, INCLUDING, BUT NOT
 *  LIMITED TO, THE IMPLIED WARRANTIES OF MERCHANTABILITY AND FITNESS
 *  FOR A PARTICULAR PURPOSE ARE DISCLAIMED. IN NO EVENT SHALL THE
 *  COPYRIGHT OWNER OR CONTRIBUTORS BE LIABLE FOR ANY DIRECT, INDIRECT,
 *  INCIDENTAL, SPECIAL, EXEMPLARY, OR CONSEQUENTIAL DAMAGES (INCLUDING,
 *  BUT NOT LIMITED TO, PROCUREMENT OF SUBSTITUTE GOODS OR SERVICES;
 *  LOSS OF USE, DATA, OR PROFITS; OR BUSINESS INTERRUPTION) HOWEVER
 *  CAUSED AND ON ANY THEORY OF LIABILITY, WHETHER IN CONTRACT, STRICT
 *  LIABILITY, OR TORT (INCLUDING NEGLIGENCE OR OTHERWISE) ARISING IN
 *  ANY WAY OUT OF THE USE OF THIS SOFTWARE, EVEN IF ADVISED OF THE
 *  POSSIBILITY OF SUCH DAMAGE.
 *********************************************************************/

/* Author: Ioan Sucan */

#include <moveit/move_group/move_group_context.h>

#include <moveit/moveit_cpp/moveit_cpp.h>
#include <moveit/planning_pipeline/planning_pipeline.h>
#include <moveit/plan_execution/plan_execution.h>
#include <moveit/utils/logger.hpp>

namespace move_group
{
namespace
{
rclcpp::Logger getLogger()
{
  return moveit::getLogger("move_group_context");
}
}  // namespace

MoveGroupContext::MoveGroupContext(const moveit_cpp::MoveItCppPtr& moveit_cpp,
                                   const std::string& default_planning_pipeline, bool allow_trajectory_execution,
                                   bool debug)
  : moveit_cpp_(moveit_cpp)
  , planning_scene_monitor_(moveit_cpp->getPlanningSceneMonitorNonConst())
  , allow_trajectory_execution_(allow_trajectory_execution)
  , debug_(debug)
{
  // Check if default planning pipeline has been initialized successfully
  const auto& pipelines = moveit_cpp->getPlanningPipelines();
  const auto default_pipeline_it = pipelines.find(default_planning_pipeline);
  if (default_pipeline_it != pipelines.end())
  {
    planning_pipeline_ = default_pipeline_it->second;
  }
  else
  {
    RCLCPP_ERROR(
        getLogger(),
        "Failed to find default PlanningPipeline '%s' - please check MoveGroup's planning pipeline configuration.",
        default_planning_pipeline.c_str());
  }

  if (allow_trajectory_execution_)
  {
    trajectory_execution_manager_ = moveit_cpp_->getTrajectoryExecutionManagerNonConst();
    plan_execution_ = std::make_shared<plan_execution::PlanExecution>(moveit_cpp_->getNode(), planning_scene_monitor_,
                                                                      trajectory_execution_manager_);
  }
}

MoveGroupContext::~MoveGroupContext()
{
  plan_execution_.reset();
  trajectory_execution_manager_.reset();
  planning_pipeline_.reset();
  planning_scene_monitor_.reset();
}

bool MoveGroupContext::status() const
{
  if (planning_pipeline_)
  {
<<<<<<< HEAD
    RCLCPP_INFO_STREAM(moveit::getLogger(),
                       "MoveGroup context using pipeline " << planning_pipeline_->getName().c_str());
    RCLCPP_INFO_STREAM(moveit::getLogger(), "MoveGroup context initialization complete");
=======
    RCLCPP_INFO_STREAM(getLogger(),
                       "MoveGroup context using planning plugin " << planning_pipeline_->getPlannerPluginName());
    RCLCPP_INFO_STREAM(getLogger(), "MoveGroup context initialization complete");
>>>>>>> 1d2bf444
    return true;
  }
  else
  {
<<<<<<< HEAD
    RCLCPP_WARN_STREAM(moveit::getLogger(),
                       "MoveGroup running was unable to load pipeline " << planning_pipeline_->getName().c_str());
=======
    RCLCPP_WARN_STREAM(getLogger(),
                       "MoveGroup running was unable to load " << planning_pipeline_->getPlannerPluginName());
>>>>>>> 1d2bf444
    return false;
  }
}

}  // namespace move_group<|MERGE_RESOLUTION|>--- conflicted
+++ resolved
@@ -94,26 +94,15 @@
 {
   if (planning_pipeline_)
   {
-<<<<<<< HEAD
-    RCLCPP_INFO_STREAM(moveit::getLogger(),
+    RCLCPP_INFO_STREAM(getLogger(),
                        "MoveGroup context using pipeline " << planning_pipeline_->getName().c_str());
-    RCLCPP_INFO_STREAM(moveit::getLogger(), "MoveGroup context initialization complete");
-=======
-    RCLCPP_INFO_STREAM(getLogger(),
-                       "MoveGroup context using planning plugin " << planning_pipeline_->getPlannerPluginName());
     RCLCPP_INFO_STREAM(getLogger(), "MoveGroup context initialization complete");
->>>>>>> 1d2bf444
     return true;
   }
   else
   {
-<<<<<<< HEAD
-    RCLCPP_WARN_STREAM(moveit::getLogger(),
+    RCLCPP_WARN_STREAM(getLogger(),
                        "MoveGroup running was unable to load pipeline " << planning_pipeline_->getName().c_str());
-=======
-    RCLCPP_WARN_STREAM(getLogger(),
-                       "MoveGroup running was unable to load " << planning_pipeline_->getPlannerPluginName());
->>>>>>> 1d2bf444
     return false;
   }
 }
