--- conflicted
+++ resolved
@@ -52,19 +52,11 @@
   void initialize() override;
 
 private:
-<<<<<<< HEAD
   void executeMoveCallback(const moveit_msgs::action::MoveGroupGoalConstPtr& goal);
-  void executeMoveCallback_PlanAndExecute(const moveit_msgs::action::MoveGroupGoalConstPtr& goal,
-                                          moveit_msgs::action::MoveGroupResult& action_res);
-  void executeMoveCallback_PlanOnly(const moveit_msgs::action::MoveGroupGoalConstPtr& goal,
-                                    moveit_msgs::action::MoveGroupResult& action_res);
-=======
-  void executeMoveCallback(const moveit_msgs::MoveGroupGoalConstPtr& goal);
-  void executeMoveCallbackPlanAndExecute(const moveit_msgs::MoveGroupGoalConstPtr& goal,
-                                         moveit_msgs::MoveGroupResult& action_res);
-  void executeMoveCallbackPlanOnly(const moveit_msgs::MoveGroupGoalConstPtr& goal,
-                                   moveit_msgs::MoveGroupResult& action_res);
->>>>>>> d649771a
+  void executeMoveCallbackPlanAndExecute(const moveit_msgs::action::MoveGroupGoalConstPtr& goal,
+                                         moveit_msgs::action::MoveGroupResult& action_res);
+  void executeMoveCallbackPlanOnly(const moveit_msgs::action::MoveGroupGoalConstPtr& goal,
+                                   moveit_msgs::action::MoveGroupResult& action_res);
   void startMoveExecutionCallback();
   void startMoveLookCallback();
   void preemptMoveCallback();
