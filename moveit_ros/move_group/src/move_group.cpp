--- conflicted
+++ resolved
@@ -220,35 +220,14 @@
   {
     if (planning_pipeline_configs.empty())
     {
-<<<<<<< HEAD
       RCLCPP_ERROR(LOGGER, "Failed to read parameter 'move_group.planning_pipelines'");
-=======
-      ROS_ERROR_STREAM("Parameter '" << moveit_cpp_options.planning_pipeline_options.parent_namespace
-                                     << "' is expected to be a dictionary of pipeline configurations.");
->>>>>>> 72d91929
     }
     else
     {
       for (const auto& config : planning_pipeline_configs)
       {
-<<<<<<< HEAD
         moveit_cpp_options.planning_pipeline_options.pipeline_names.push_back(config);
-=======
-        if (config.second.getType() != XmlRpc::XmlRpcValue::TypeStruct ||
-            std::find_if(config.second.begin(), config.second.end(),
-                         [](std::pair<const std::string, XmlRpc::XmlRpcValue>& item) {
-                           return item.first == "planning_plugin";
-                         }) == config.second.end())
-          ROS_ERROR_STREAM("Planning pipeline parameter '~planning_pipelines/" << config.first
-                                                                               << "/planning_plugin' doesn't exist");
-        else
-          moveit_cpp_options.planning_pipeline_options.pipeline_names.push_back(config.first);
->>>>>>> 72d91929
-      }
-      if (planning_pipeline_configs.size() && moveit_cpp_options.planning_pipeline_options.pipeline_names.empty())
-        ROS_WARN_STREAM("No valid planning pipelines found in "
-                        << moveit_cpp_options.planning_pipeline_options.parent_namespace
-                        << ". Did you use a namespace, e.g. planning_pipelines/ompl/ ?");
+      }
     }
   }
 
@@ -260,14 +239,9 @@
     // Ignore default_planning_pipeline if there is no matching entry in pipeline_names
     if (std::find(pipeline_names.begin(), pipeline_names.end(), default_planning_pipeline) == pipeline_names.end())
     {
-<<<<<<< HEAD
       RCLCPP_WARN(LOGGER,
-                  "MoveGroup launched with ~default_planning_pipeline '%s' not configured in ~/planning_pipelines",
+                  "MoveGroup launched with ~default_planning_pipeline '%s' not configured in ~planning_pipelines",
                   default_planning_pipeline.c_str());
-=======
-      ROS_WARN("MoveGroup launched with ~default_planning_pipeline '%s' not configured in ~planning_pipelines",
-               default_planning_pipeline.c_str());
->>>>>>> 72d91929
       default_planning_pipeline = "";  // reset invalid pipeline id
     }
   }
@@ -289,12 +263,8 @@
     }
     else
     {
-<<<<<<< HEAD
       RCLCPP_WARN(LOGGER, "Falling back to using the the move_group node namespace (deprecated behavior).");
       default_planning_pipeline = "move_group";
-=======
-      ROS_WARN("Falling back to using the move_group node's namespace (deprecated Melodic behavior).");
->>>>>>> 72d91929
       moveit_cpp_options.planning_pipeline_options.pipeline_names = { default_planning_pipeline };
       moveit_cpp_options.planning_pipeline_options.parent_namespace = nh->get_effective_namespace();
     }
