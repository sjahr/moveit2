--- conflicted
+++ resolved
@@ -426,13 +426,8 @@
     }
   }
 
-<<<<<<< HEAD
-  // If we should halt
-  if (!have_nonzero_command_ && !done_stopping_)
-=======
   // Print a warning to the user if both are stale
   if (twist_command_is_stale_ && joint_command_is_stale_)
->>>>>>> 216d8ff6
   {
     filteredHalt(*joint_trajectory);
   }
