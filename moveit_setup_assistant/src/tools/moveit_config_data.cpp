/*********************************************************************
 * Software License Agreement (BSD License)
 *
 *  Copyright (c) 2012, Willow Garage, Inc.
 *  All rights reserved.
 *
 *  Redistribution and use in source and binary forms, with or without
 *  modification, are permitted provided that the following conditions
 *  are met:
 *
 *   * Redistributions of source code must retain the above copyright
 *     notice, this list of conditions and the following disclaimer.
 *   * Redistributions in binary form must reproduce the above
 *     copyright notice, this list of conditions and the following
 *     disclaimer in the documentation and/or other materials provided
 *     with the distribution.
 *   * Neither the name of Willow Garage nor the names of its
 *     contributors may be used to endorse or promote products derived
 *     from this software without specific prior written permission.
 *
 *  THIS SOFTWARE IS PROVIDED BY THE COPYRIGHT HOLDERS AND CONTRIBUTORS
 *  "AS IS" AND ANY EXPRESS OR IMPLIED WARRANTIES, INCLUDING, BUT NOT
 *  LIMITED TO, THE IMPLIED WARRANTIES OF MERCHANTABILITY AND FITNESS
 *  FOR A PARTICULAR PURPOSE ARE DISCLAIMED. IN NO EVENT SHALL THE
 *  COPYRIGHT OWNER OR CONTRIBUTORS BE LIABLE FOR ANY DIRECT, INDIRECT,
 *  INCIDENTAL, SPECIAL, EXEMPLARY, OR CONSEQUENTIAL DAMAGES (INCLUDING,
 *  BUT NOT LIMITED TO, PROCUREMENT OF SUBSTITUTE GOODS OR SERVICES;
 *  LOSS OF USE, DATA, OR PROFITS; OR BUSINESS INTERRUPTION) HOWEVER
 *  CAUSED AND ON ANY THEORY OF LIABILITY, WHETHER IN CONTRACT, STRICT
 *  LIABILITY, OR TORT (INCLUDING NEGLIGENCE OR OTHERWISE) ARISING IN
 *  ANY WAY OUT OF THE USE OF THIS SOFTWARE, EVEN IF ADVISED OF THE
 *  POSSIBILITY OF SUCH DAMAGE.
 *********************************************************************/

/* Author: Dave Coleman */

#include <moveit/setup_assistant/tools/moveit_config_data.hpp>
// Reading/Writing Files
#include <iostream>  // For writing yaml and launch files
#include <fstream>
#include <boost/filesystem/path.hpp>        // for creating folders/files
#include <boost/filesystem/operations.hpp>  // is_regular_file, is_directory, etc.
#include <boost/algorithm/string/trim.hpp>
<<<<<<< HEAD
#include <tinyxml.h>
=======
#include <boost/algorithm/string/predicate.hpp>
>>>>>>> 25a63b92

// ROS
#include <rclcpp/rclcpp.hpp>
#include <ament_index_cpp/get_package_share_directory.hpp>  // for getting file path for loading images

// OMPL version
#include <ompl/config.h>

namespace moveit_setup_assistant
{
// File system
namespace fs = boost::filesystem;

// ******************************************************************************************
// Constructor
// ******************************************************************************************
MoveItConfigData::MoveItConfigData() : config_pkg_generated_timestamp_(0)
{
  // Create an instance of SRDF writer and URDF model for all widgets to share
  srdf_ = std::make_shared<srdf::SRDFWriter>();
  urdf_model_ = std::make_shared<urdf::Model>();

  // Not in debug mode
  debug_ = false;

  // Get MoveIt Setup Assistant package path
  setup_assistant_path_ = ament_index_cpp::get_package_share_directory("moveit_setup_assistant");
  if (setup_assistant_path_.empty())
  {
    setup_assistant_path_ = ".";
  }
}

// ******************************************************************************************
// Destructor
// ******************************************************************************************
MoveItConfigData::~MoveItConfigData() = default;

// ******************************************************************************************
// Load a robot model
// ******************************************************************************************
void MoveItConfigData::setRobotModel(const moveit::core::RobotModelPtr& robot_model)
{
  robot_model_ = robot_model;
}

// ******************************************************************************************
// Provide a kinematic model. Load a new one if necessary
// ******************************************************************************************
moveit::core::RobotModelConstPtr MoveItConfigData::getRobotModel()
{
  if (!robot_model_)
  {
    // Initialize with a URDF Model Interface and a SRDF Model
    robot_model_ = std::make_shared<moveit::core::RobotModel>(urdf_model_, srdf_->srdf_model_);
  }

  return robot_model_;
}

// ******************************************************************************************
// Update the Kinematic Model with latest SRDF modifications
// ******************************************************************************************
void MoveItConfigData::updateRobotModel()
{
  RCLCPP_INFO_STREAM(LOGGER, "Updating kinematic model");

  // Tell SRDF Writer to create new SRDF Model, use original URDF model
  srdf_->updateSRDFModel(*urdf_model_);

  // Create new kin model
  robot_model_ = std::make_shared<moveit::core::RobotModel>(urdf_model_, srdf_->srdf_model_);

  // Reset the planning scene
  planning_scene_.reset();
}

// ******************************************************************************************
// Provide a shared planning scene
// ******************************************************************************************
planning_scene::PlanningScenePtr MoveItConfigData::getPlanningScene()
{
  if (!planning_scene_)
  {
    // make sure kinematic model exists
    getRobotModel();

    // Allocate an empty planning scene
    planning_scene_ = std::make_shared<planning_scene::PlanningScene>(robot_model_);
  }
  return planning_scene_;
}

// ******************************************************************************************
// Load the allowed collision matrix from the SRDF's list of link pairs
// ******************************************************************************************
void MoveItConfigData::loadAllowedCollisionMatrix()
{
  // Clear the allowed collision matrix
  allowed_collision_matrix_.clear();

  // Update the allowed collision matrix, in case there has been a change
  for (const auto& disabled_collision : srdf_->disabled_collisions_)
  {
    allowed_collision_matrix_.setEntry(disabled_collision.link1_, disabled_collision.link2_, true);
  }
}

// ******************************************************************************************
// Output MoveIt Setup Assistant hidden settings file
// ******************************************************************************************
bool MoveItConfigData::outputSetupAssistantFile(const std::string& file_path)
{
  YAML::Emitter emitter;
  emitter << YAML::BeginMap;

  // Output every available planner ---------------------------------------------------
  emitter << YAML::Key << "moveit_setup_assistant_config";

  emitter << YAML::Value << YAML::BeginMap;

  // URDF Path Location
  emitter << YAML::Key << "URDF";
  emitter << YAML::Value << YAML::BeginMap;
  emitter << YAML::Key << "package" << YAML::Value << urdf_pkg_name_;
  emitter << YAML::Key << "relative_path" << YAML::Value << urdf_pkg_relative_path_;
  emitter << YAML::Key << "xacro_args" << YAML::Value << xacro_args_;
  emitter << YAML::EndMap;

  /// SRDF Path Location
  emitter << YAML::Key << "SRDF";
  emitter << YAML::Value << YAML::BeginMap;
  emitter << YAML::Key << "relative_path" << YAML::Value << srdf_pkg_relative_path_;
  emitter << YAML::EndMap;

  /// Package generation time
  emitter << YAML::Key << "CONFIG";
  emitter << YAML::Value << YAML::BeginMap;
  emitter << YAML::Key << "author_name" << YAML::Value << author_name_;
  emitter << YAML::Key << "author_email" << YAML::Value << author_email_;
  emitter << YAML::Key << "generated_timestamp" << YAML::Value << std::time(nullptr);  // TODO: is this cross-platform?
  emitter << YAML::EndMap;

  emitter << YAML::EndMap;

  std::ofstream output_stream(file_path.c_str(), std::ios_base::trunc);
  if (!output_stream.good())
  {
    RCLCPP_ERROR_STREAM(LOGGER, "Unable to open file for writing " << file_path);
    return false;
  }

  output_stream << emitter.c_str();
  output_stream.close();

  return true;  // file created successfully
}

// ******************************************************************************************
// Output OMPL Planning config files
// ******************************************************************************************
bool MoveItConfigData::outputOMPLPlanningYAML(const std::string& file_path)
{
  YAML::Emitter emitter;
  emitter << YAML::BeginMap;

  // Output every available planner ---------------------------------------------------
  emitter << YAML::Key << "planner_configs";

  emitter << YAML::Value << YAML::BeginMap;

  std::vector<OMPLPlannerDescription> planner_des = getOMPLPlanners();

  // Add Planners with parameter values
  std::vector<std::string> pconfigs;
  for (OMPLPlannerDescription& planner_de : planner_des)
  {
    std::string defaultconfig = planner_de.name_;
    emitter << YAML::Key << defaultconfig;
    emitter << YAML::Value << YAML::BeginMap;
    emitter << YAML::Key << "type" << YAML::Value << "geometric::" + planner_de.name_;
    for (OmplPlanningParameter& ompl_planner_param : planner_de.parameter_list_)
    {
      emitter << YAML::Key << ompl_planner_param.name;
      emitter << YAML::Value << ompl_planner_param.value;
      emitter << YAML::Comment(ompl_planner_param.comment);
    }
    emitter << YAML::EndMap;

    pconfigs.push_back(defaultconfig);
  }

  // End of every avail planner
  emitter << YAML::EndMap;

  // Output every group and the planners it can use ----------------------------------
  for (srdf::Model::Group& group : srdf_->groups_)
  {
    emitter << YAML::Key << group.name_;
    emitter << YAML::Value << YAML::BeginMap;
    // Output associated planners
    if (!group_meta_data_[group.name_].default_planner_.empty())
      emitter << YAML::Key << "default_planner_config" << YAML::Value << group_meta_data_[group.name_].default_planner_;
    emitter << YAML::Key << "planner_configs";
    emitter << YAML::Value << YAML::BeginSeq;
    for (const std::string& pconfig : pconfigs)
      emitter << pconfig;
    emitter << YAML::EndSeq;

    // Output projection_evaluator
    std::string projection_joints = decideProjectionJoints(group.name_);
    if (!projection_joints.empty())
    {
      emitter << YAML::Key << "projection_evaluator";
      emitter << YAML::Value << projection_joints;
      // OMPL collision checking discretization
      emitter << YAML::Key << "longest_valid_segment_fraction";
      emitter << YAML::Value << "0.005";
    }

    emitter << YAML::EndMap;
  }

  emitter << YAML::EndMap;

  std::ofstream output_stream(file_path.c_str(), std::ios_base::trunc);
  if (!output_stream.good())
  {
    RCLCPP_ERROR_STREAM(LOGGER, "Unable to open file for writing " << file_path);
    return false;
  }

  output_stream << emitter.c_str() << '\n';
  output_stream.close();

  return true;  // file created successfully
}

// ******************************************************************************************
// Output CHOMP Planning config files
// ******************************************************************************************
bool MoveItConfigData::outputCHOMPPlanningYAML(const std::string& file_path)
{
  YAML::Emitter emitter;

  emitter << YAML::Value << YAML::BeginMap;
  emitter << YAML::Key << "planning_time_limit" << YAML::Value << "10.0";
  emitter << YAML::Key << "max_iterations" << YAML::Value << "200";
  emitter << YAML::Key << "max_iterations_after_collision_free" << YAML::Value << "5";
  emitter << YAML::Key << "smoothness_cost_weight" << YAML::Value << "0.1";
  emitter << YAML::Key << "obstacle_cost_weight" << YAML::Value << "1.0";
  emitter << YAML::Key << "learning_rate" << YAML::Value << "0.01";
  emitter << YAML::Key << "smoothness_cost_velocity" << YAML::Value << "0.0";
  emitter << YAML::Key << "smoothness_cost_acceleration" << YAML::Value << "1.0";
  emitter << YAML::Key << "smoothness_cost_jerk" << YAML::Value << "0.0";
  emitter << YAML::Key << "ridge_factor" << YAML::Value << "0.01";
  emitter << YAML::Key << "use_pseudo_inverse" << YAML::Value << "false";
  emitter << YAML::Key << "pseudo_inverse_ridge_factor" << YAML::Value << "1e-4";
  emitter << YAML::Key << "joint_update_limit" << YAML::Value << "0.1";
  emitter << YAML::Key << "collision_clearance" << YAML::Value << "0.2";
  emitter << YAML::Key << "collision_threshold" << YAML::Value << "0.07";
  emitter << YAML::Key << "use_stochastic_descent" << YAML::Value << "true";
  emitter << YAML::Key << "enable_failure_recovery" << YAML::Value << "true";
  emitter << YAML::Key << "max_recovery_attempts" << YAML::Value << "5";
  emitter << YAML::EndMap;

  std::ofstream output_stream(file_path.c_str(), std::ios_base::trunc);
  if (!output_stream.good())
  {
    RCLCPP_ERROR_STREAM(LOGGER, "Unable to open file for writing " << file_path);
    return false;
  }

  output_stream << emitter.c_str();
  output_stream.close();

  return true;  // file created successfully
}

// ******************************************************************************************
// Output kinematic config files
// ******************************************************************************************
bool MoveItConfigData::outputKinematicsYAML(const std::string& file_path)
{
  YAML::Emitter emitter;
  emitter << YAML::BeginMap;

  // Output every group and the kinematic solver it can use ----------------------------------
  for (srdf::Model::Group& group : srdf_->groups_)
  {
    // Only save kinematic data if the solver is not "None"
    if (group_meta_data_[group.name_].kinematics_solver_.empty() ||
        group_meta_data_[group.name_].kinematics_solver_ == "None")
      continue;

    emitter << YAML::Key << group.name_;
    emitter << YAML::Value << YAML::BeginMap;

    // Kinematic Solver
    emitter << YAML::Key << "kinematics_solver";
    emitter << YAML::Value << group_meta_data_[group.name_].kinematics_solver_;

    // Search Resolution
    emitter << YAML::Key << "kinematics_solver_search_resolution";
    emitter << YAML::Value << group_meta_data_[group.name_].kinematics_solver_search_resolution_;

    // Solver Timeout
    emitter << YAML::Key << "kinematics_solver_timeout";
    emitter << YAML::Value << group_meta_data_[group.name_].kinematics_solver_timeout_;

    emitter << YAML::EndMap;
  }

  emitter << YAML::EndMap;

  std::ofstream output_stream(file_path.c_str(), std::ios_base::trunc);
  if (!output_stream.good())
  {
    RCLCPP_ERROR_STREAM(LOGGER, "Unable to open file for writing " << file_path);
    return false;
  }

  output_stream << emitter.c_str();
  output_stream.close();

  return true;  // file created successfully
}

// ******************************************************************************************
// Helper function to get the controller that is controlling the joint
// ******************************************************************************************
std::string MoveItConfigData::getJointHardwareInterface(const std::string& joint_name)
{
  for (ControllerConfig& ros_control_config : controller_configs_)
  {
    std::vector<std::string>::iterator joint_it =
        std::find(ros_control_config.joints_.begin(), ros_control_config.joints_.end(), joint_name);
    if (joint_it != ros_control_config.joints_.end())
    {
      if (ros_control_config.type_.substr(0, 8) == "position")
        return "hardware_interface/PositionJointInterface";
      else if (ros_control_config.type_.substr(0, 8) == "velocity")
        return "hardware_interface/VelocityJointInterface";
      // As of writing this, available joint command interfaces are position, velocity and effort.
      else
        return "hardware_interface/EffortJointInterface";
    }
  }
  // If the joint was not found in any controller return EffortJointInterface
  return "hardware_interface/EffortJointInterface";
}

// ******************************************************************************************
// Writes a Gazebo compatible robot URDF to gazebo_compatible_urdf_string_
// ******************************************************************************************
std::string MoveItConfigData::getGazeboCompatibleURDF()
{
  bool new_urdf_needed = false;
  TiXmlDocument urdf_document;

  // Used to convert XmlDocument to std string
  TiXmlPrinter printer;
  urdf_document.Parse((const char*)urdf_string_.c_str(), nullptr, TIXML_ENCODING_UTF8);
  try
  {
    for (TiXmlElement* doc_element = urdf_document.RootElement()->FirstChildElement(); doc_element != nullptr;
         doc_element = doc_element->NextSiblingElement())
    {
      if (static_cast<std::string>(doc_element->Value()).find("link") != std::string::npos)
      {
        // Before adding inertial elements, make sure there is none and the link has collision element
        if (doc_element->FirstChildElement("inertial") == nullptr &&
            doc_element->FirstChildElement("collision") != nullptr)
        {
          new_urdf_needed = true;
          TiXmlElement inertia_link("inertial");
          TiXmlElement mass("mass");
          TiXmlElement inertia_joint("inertia");

          mass.SetAttribute("value", "0.1");

          inertia_joint.SetAttribute("ixx", "0.03");
          inertia_joint.SetAttribute("iyy", "0.03");
          inertia_joint.SetAttribute("izz", "0.03");
          inertia_joint.SetAttribute("ixy", "0.0");
          inertia_joint.SetAttribute("ixz", "0.0");
          inertia_joint.SetAttribute("iyz", "0.0");

          inertia_link.InsertEndChild(mass);
          inertia_link.InsertEndChild(inertia_joint);

          doc_element->InsertEndChild(inertia_link);
        }
      }
      else if (static_cast<std::string>(doc_element->Value()).find("joint") != std::string::npos)
      {
        // Before adding a transmission element, make sure there the joint is not fixed
        if (static_cast<std::string>(doc_element->Attribute("type")) != "fixed")
        {
          new_urdf_needed = true;
          std::string joint_name = static_cast<std::string>(doc_element->Attribute("name"));
          TiXmlElement transmission("transmission");
          TiXmlElement type("type");
          TiXmlElement joint("joint");
          TiXmlElement hardware_interface("hardwareInterface");
          TiXmlElement actuator("actuator");
          TiXmlElement mechanical_reduction("mechanicalReduction");

          transmission.SetAttribute("name", std::string("trans_") + joint_name);
          joint.SetAttribute("name", joint_name);
          actuator.SetAttribute("name", joint_name + std::string("_motor"));

          type.InsertEndChild(TiXmlText("transmission_interface/SimpleTransmission"));
          transmission.InsertEndChild(type);

          hardware_interface.InsertEndChild(TiXmlText(getJointHardwareInterface(joint_name).c_str()));
          joint.InsertEndChild(hardware_interface);
          transmission.InsertEndChild(joint);

          mechanical_reduction.InsertEndChild(TiXmlText("1"));
          actuator.InsertEndChild(hardware_interface);
          actuator.InsertEndChild(mechanical_reduction);
          transmission.InsertEndChild(actuator);

          urdf_document.RootElement()->InsertEndChild(transmission);
        }
      }
    }

    // Add gazebo_ros_control plugin which reads the transmission tags
    TiXmlElement gazebo("gazebo");
    TiXmlElement plugin("plugin");
    TiXmlElement robot_namespace("robotNamespace");

    plugin.SetAttribute("name", "gazebo_ros_control");
    plugin.SetAttribute("filename", "libgazebo_ros_control.so");
    robot_namespace.InsertEndChild(TiXmlText(std::string("/")));

    plugin.InsertEndChild(robot_namespace);
    gazebo.InsertEndChild(plugin);

    urdf_document.RootElement()->InsertEndChild(gazebo);
  }
  catch (YAML::ParserException& e)  // Catch errors
  {
    RCLCPP_ERROR_STREAM(LOGGER, e.what());
    return std::string("");
  }

  if (new_urdf_needed)
  {
    urdf_document.Accept(&printer);
    return std::string(printer.CStr());
  }

  return std::string("");
}

bool MoveItConfigData::outputFakeControllersYAML(const std::string& file_path)
{
  YAML::Emitter emitter;
  emitter << YAML::BeginMap;

  emitter << YAML::Key << "controller_list";
  emitter << YAML::Value << YAML::BeginSeq;

  // Loop through groups
  for (srdf::Model::Group& group : srdf_->groups_)
  {
    // Get list of associated joints
    const moveit::core::JointModelGroup* joint_model_group = getRobotModel()->getJointModelGroup(group.name_);
    emitter << YAML::BeginMap;
    const std::vector<const moveit::core::JointModel*>& joint_models = joint_model_group->getActiveJointModels();
    emitter << YAML::Key << "name";
    emitter << YAML::Value << "fake_" + group.name_ + "_controller";
    emitter << YAML::Key << "type";
    emitter << YAML::Value << "$(arg fake_execution_type)";
    emitter << YAML::Key << "joints";
    emitter << YAML::Value << YAML::BeginSeq;

    // Iterate through the joints
    for (const moveit::core::JointModel* joint : joint_models)
    {
      if (joint->isPassive() || joint->getMimic() != nullptr || joint->getType() == moveit::core::JointModel::FIXED)
        continue;
      emitter << joint->getName();
    }
    emitter << YAML::EndSeq;
    emitter << YAML::EndMap;
  }

  emitter << YAML::EndSeq;

  // Add an initial pose for each group
  emitter << YAML::Key << "initial" << YAML::Comment("Define initial robot poses per group");

  bool poses_found = false;
  std::string default_group_name;
  for (const srdf::Model::Group& group : srdf_->groups_)
  {
    if (default_group_name.empty())
      default_group_name = group.name_;
    for (const srdf::Model::GroupState& group_state : srdf_->group_states_)
    {
      if (group.name_ == group_state.group_)
      {
        if (!poses_found)
        {
          poses_found = true;
          emitter << YAML::Value << YAML::BeginSeq;
        }
        emitter << YAML::BeginMap;
        emitter << YAML::Key << "group";
        emitter << YAML::Value << group.name_;
        emitter << YAML::Key << "pose";
        emitter << YAML::Value << group_state.name_;
        emitter << YAML::EndMap;
        break;
      }
    }
  }
  if (poses_found)
    emitter << YAML::EndSeq;
  else
  {
    // Add commented lines to show how the feature can be used
    if (default_group_name.empty())
      default_group_name = "group";
    emitter << YAML::Newline;
    emitter << YAML::Comment(" - group: " + default_group_name) << YAML::Newline;
    emitter << YAML::Comment("   pose: home") << YAML::Newline;

    // Add empty list for valid yaml
    emitter << YAML::BeginSeq;
    emitter << YAML::EndSeq;
  }

  emitter << YAML::EndMap;

  std::ofstream output_stream(file_path.c_str(), std::ios_base::trunc);
  if (!output_stream.good())
  {
    RCLCPP_ERROR_STREAM(LOGGER, "Unable to open file for writing " << file_path);
    return false;
  }

  output_stream << emitter.c_str();
  output_stream.close();

  return true;  // file created successfully
}

std::map<std::string, double> MoveItConfigData::getInitialJoints() const
{
  std::map<std::string, double> joints;
  for (const srdf::Model::Group& group : srdf_->groups_)
  {
    // use first pose of each group as initial pose
    for (const srdf::Model::GroupState& group_state : srdf_->group_states_)
    {
      if (group.name_ != group_state.group_)
        continue;
      for (const auto& pair : group_state.joint_values_)
      {
        if (pair.second.size() != 1)
          continue;  // only handle simple joints here
        joints[pair.first] = pair.second.front();
      }
      break;
    }
  }
  return joints;
}

std::vector<OMPLPlannerDescription> MoveItConfigData::getOMPLPlanners() const
{
  std::vector<OMPLPlannerDescription> planner_des;

  OMPLPlannerDescription aps("AnytimePathShortening", "geometric");
  aps.addParameter("shortcut", "true", "Attempt to shortcut all new solution paths");
  aps.addParameter("hybridize", "true", "Compute hybrid solution trajectories");
  aps.addParameter("max_hybrid_paths", "24", "Number of hybrid paths generated per iteration");
  aps.addParameter("num_planners", "4", "The number of default planners to use for planning");
// TODO: remove when ROS Melodic and older are no longer supported
#if OMPL_VERSION_VALUE >= 1005000
  // This parameter was added in OMPL 1.5.0
  aps.addParameter("planners", "",
                   "A comma-separated list of planner types (e.g., \"PRM,EST,RRTConnect\""
                   "Optionally, planner parameters can be passed to change the default:"
                   "\"PRM[max_nearest_neighbors=5],EST[goal_bias=.5],RRT[range=10. goal_bias=.1]\"");
#endif
  planner_des.push_back(aps);

  OMPLPlannerDescription sbl("SBL", "geometric");
  sbl.addParameter("range", "0.0", "Max motion added to tree. ==> maxDistance_ default: 0.0, if 0.0, set on setup()");
  planner_des.push_back(sbl);

  OMPLPlannerDescription est("EST", "geometric");
  est.addParameter("range", "0.0", "Max motion added to tree. ==> maxDistance_ default: 0.0, if 0.0 setup()");
  est.addParameter("goal_bias", "0.05", "When close to goal select goal, with this probability. default: 0.05");
  planner_des.push_back(est);

  OMPLPlannerDescription lbkpiece("LBKPIECE", "geometric");
  lbkpiece.addParameter("range", "0.0",
                        "Max motion added to tree. ==> maxDistance_ default: 0.0, if 0.0, set on "
                        "setup()");
  lbkpiece.addParameter("border_fraction", "0.9", "Fraction of time focused on boarder default: 0.9");
  lbkpiece.addParameter("min_valid_path_fraction", "0.5", "Accept partially valid moves above fraction. default: 0.5");
  planner_des.push_back(lbkpiece);

  OMPLPlannerDescription bkpiece("BKPIECE", "geometric");
  bkpiece.addParameter("range", "0.0",
                       "Max motion added to tree. ==> maxDistance_ default: 0.0, if 0.0, set on "
                       "setup()");
  bkpiece.addParameter("border_fraction", "0.9", "Fraction of time focused on boarder default: 0.9");
  bkpiece.addParameter("failed_expansion_score_factor", "0.5",
                       "When extending motion fails, scale score by factor. "
                       "default: 0.5");
  bkpiece.addParameter("min_valid_path_fraction", "0.5", "Accept partially valid moves above fraction. default: 0.5");
  planner_des.push_back(bkpiece);

  OMPLPlannerDescription kpiece("KPIECE", "geometric");
  kpiece.addParameter("range", "0.0",
                      "Max motion added to tree. ==> maxDistance_ default: 0.0, if 0.0, set on "
                      "setup()");
  kpiece.addParameter("goal_bias", "0.05", "When close to goal select goal, with this probability. default: 0.05");
  kpiece.addParameter("border_fraction", "0.9", "Fraction of time focused on boarder default: 0.9 (0.0,1.]");
  kpiece.addParameter("failed_expansion_score_factor", "0.5",
                      "When extending motion fails, scale score by factor. "
                      "default: 0.5");
  kpiece.addParameter("min_valid_path_fraction", "0.5", "Accept partially valid moves above fraction. default: 0.5");
  planner_des.push_back(kpiece);

  OMPLPlannerDescription rrt("RRT", "geometric");
  rrt.addParameter("range", "0.0", "Max motion added to tree. ==> maxDistance_ default: 0.0, if 0.0, set on setup()");
  rrt.addParameter("goal_bias", "0.05", "When close to goal select goal, with this probability? default: 0.05");
  planner_des.push_back(rrt);

  OMPLPlannerDescription rrt_connect("RRTConnect", "geometric");
  rrt_connect.addParameter("range", "0.0",
                           "Max motion added to tree. ==> maxDistance_ default: 0.0, if 0.0, set on "
                           "setup()");
  planner_des.push_back(rrt_connect);

  OMPLPlannerDescription rr_tstar("RRTstar", "geometric");
  rr_tstar.addParameter("range", "0.0",
                        "Max motion added to tree. ==> maxDistance_ default: 0.0, if 0.0, set on "
                        "setup()");
  rr_tstar.addParameter("goal_bias", "0.05", "When close to goal select goal, with this probability? default: 0.05");
  rr_tstar.addParameter("delay_collision_checking", "1",
                        "Stop collision checking as soon as C-free parent found. "
                        "default 1");
  planner_des.push_back(rr_tstar);

  OMPLPlannerDescription trrt("TRRT", "geometric");
  trrt.addParameter("range", "0.0", "Max motion added to tree. ==> maxDistance_ default: 0.0, if 0.0, set on setup()");
  trrt.addParameter("goal_bias", "0.05", "When close to goal select goal, with this probability? default: 0.05");
  trrt.addParameter("max_states_failed", "10", "when to start increasing temp. default: 10");
  trrt.addParameter("temp_change_factor", "2.0", "how much to increase or decrease temp. default: 2.0");
  trrt.addParameter("min_temperature", "10e-10", "lower limit of temp change. default: 10e-10");
  trrt.addParameter("init_temperature", "10e-6", "initial temperature. default: 10e-6");
  trrt.addParameter("frountier_threshold", "0.0",
                    "dist new state to nearest neighbor to disqualify as frontier. "
                    "default: 0.0 set in setup()");
  trrt.addParameter("frountierNodeRatio", "0.1", "1/10, or 1 nonfrontier for every 10 frontier. default: 0.1");
  trrt.addParameter("k_constant", "0.0", "value used to normalize expression. default: 0.0 set in setup()");
  planner_des.push_back(trrt);

  OMPLPlannerDescription prm("PRM", "geometric");
  prm.addParameter("max_nearest_neighbors", "10", "use k nearest neighbors. default: 10");
  planner_des.push_back(prm);

  OMPLPlannerDescription pr_mstar("PRMstar", "geometric");  // no declares in code
  planner_des.push_back(pr_mstar);

  OMPLPlannerDescription fmt("FMT", "geometric");
  fmt.addParameter("num_samples", "1000", "number of states that the planner should sample. default: 1000");
  fmt.addParameter("radius_multiplier", "1.1", "multiplier used for the nearest neighbors search radius. default: 1.1");
  fmt.addParameter("nearest_k", "1", "use Knearest strategy. default: 1");
  fmt.addParameter("cache_cc", "1", "use collision checking cache. default: 1");
  fmt.addParameter("heuristics", "0", "activate cost to go heuristics. default: 0");
  fmt.addParameter("extended_fmt", "1",
                   "activate the extended FMT*: adding new samples if planner does not finish "
                   "successfully. default: 1");
  planner_des.push_back(fmt);

  OMPLPlannerDescription bfmt("BFMT", "geometric");
  bfmt.addParameter("num_samples", "1000", "number of states that the planner should sample. default: 1000");
  bfmt.addParameter("radius_multiplier", "1.0",
                    "multiplier used for the nearest neighbors search radius. default: "
                    "1.0");
  bfmt.addParameter("nearest_k", "1", "use the Knearest strategy. default: 1");
  bfmt.addParameter("balanced", "0",
                    "exploration strategy: balanced true expands one tree every iteration. False will "
                    "select the tree with lowest maximum cost to go. default: 1");
  bfmt.addParameter("optimality", "1",
                    "termination strategy: optimality true finishes when the best possible path is "
                    "found. Otherwise, the algorithm will finish when the first feasible path is "
                    "found. default: 1");
  bfmt.addParameter("heuristics", "1", "activates cost to go heuristics. default: 1");
  bfmt.addParameter("cache_cc", "1", "use the collision checking cache. default: 1");
  bfmt.addParameter("extended_fmt", "1",
                    "Activates the extended FMT*: adding new samples if planner does not finish "
                    "successfully. default: 1");
  planner_des.push_back(bfmt);

  OMPLPlannerDescription pdst("PDST", "geometric");
  rrt.addParameter("goal_bias", "0.05", "When close to goal select goal, with this probability? default: 0.05");
  planner_des.push_back(pdst);

  OMPLPlannerDescription stride("STRIDE", "geometric");
  stride.addParameter("range", "0.0",
                      "Max motion added to tree. ==> maxDistance_ default: 0.0, if 0.0, set on "
                      "setup()");
  stride.addParameter("goal_bias", "0.05", "When close to goal select goal, with this probability. default: 0.05");
  stride.addParameter("use_projected_distance", "0",
                      "whether nearest neighbors are computed based on distances in a "
                      "projection of the state rather distances in the state space "
                      "itself. default: 0");
  stride.addParameter("degree", "16",
                      "desired degree of a node in the Geometric Near-neightbor Access Tree (GNAT). "
                      "default: 16");
  stride.addParameter("max_degree", "18", "max degree of a node in the GNAT. default: 12");
  stride.addParameter("min_degree", "12", "min degree of a node in the GNAT. default: 12");
  stride.addParameter("max_pts_per_leaf", "6", "max points per leaf in the GNAT. default: 6");
  stride.addParameter("estimated_dimension", "0.0", "estimated dimension of the free space. default: 0.0");
  stride.addParameter("min_valid_path_fraction", "0.2", "Accept partially valid moves above fraction. default: 0.2");
  planner_des.push_back(stride);

  OMPLPlannerDescription bi_trrt("BiTRRT", "geometric");
  bi_trrt.addParameter("range", "0.0",
                       "Max motion added to tree. ==> maxDistance_ default: 0.0, if 0.0, set on "
                       "setup()");
  bi_trrt.addParameter("temp_change_factor", "0.1", "how much to increase or decrease temp. default: 0.1");
  bi_trrt.addParameter("init_temperature", "100", "initial temperature. default: 100");
  bi_trrt.addParameter("frountier_threshold", "0.0",
                       "dist new state to nearest neighbor to disqualify as frontier. "
                       "default: 0.0 set in setup()");
  bi_trrt.addParameter("frountier_node_ratio", "0.1", "1/10, or 1 nonfrontier for every 10 frontier. default: 0.1");
  bi_trrt.addParameter("cost_threshold", "1e300",
                       "the cost threshold. Any motion cost that is not better will not be "
                       "expanded. default: inf");
  planner_des.push_back(bi_trrt);

  OMPLPlannerDescription lbtrrt("LBTRRT", "geometric");
  lbtrrt.addParameter("range", "0.0",
                      "Max motion added to tree. ==> maxDistance_ default: 0.0, if 0.0, set on "
                      "setup()");
  lbtrrt.addParameter("goal_bias", "0.05", "When close to goal select goal, with this probability. default: 0.05");
  lbtrrt.addParameter("epsilon", "0.4", "optimality approximation factor. default: 0.4");
  planner_des.push_back(lbtrrt);

  OMPLPlannerDescription bi_est("BiEST", "geometric");
  bi_est.addParameter("range", "0.0",
                      "Max motion added to tree. ==> maxDistance_ default: 0.0, if 0.0, set on "
                      "setup()");
  planner_des.push_back(bi_est);

  OMPLPlannerDescription proj_est("ProjEST", "geometric");
  proj_est.addParameter("range", "0.0",
                        "Max motion added to tree. ==> maxDistance_ default: 0.0, if 0.0, set on "
                        "setup()");
  proj_est.addParameter("goal_bias", "0.05", "When close to goal select goal, with this probability. default: 0.05");
  planner_des.push_back(proj_est);

  OMPLPlannerDescription lazy_prm("LazyPRM", "geometric");
  lazy_prm.addParameter("range", "0.0",
                        "Max motion added to tree. ==> maxDistance_ default: 0.0, if 0.0, set on "
                        "setup()");
  planner_des.push_back(lazy_prm);

  OMPLPlannerDescription lazy_pr_mstar("LazyPRMstar", "geometric");  // no declares in code
  planner_des.push_back(lazy_pr_mstar);

  OMPLPlannerDescription spars("SPARS", "geometric");
  spars.addParameter("stretch_factor", "3.0",
                     "roadmap spanner stretch factor. multiplicative upper bound on path "
                     "quality. It does not make sense to make this parameter more than 3. "
                     "default: 3.0");
  spars.addParameter("sparse_delta_fraction", "0.25",
                     "delta fraction for connection distance. This value represents "
                     "the visibility range of sparse samples. default: 0.25");
  spars.addParameter("dense_delta_fraction", "0.001", "delta fraction for interface detection. default: 0.001");
  spars.addParameter("max_failures", "1000", "maximum consecutive failure limit. default: 1000");
  planner_des.push_back(spars);

  OMPLPlannerDescription spar_stwo("SPARStwo", "geometric");
  spar_stwo.addParameter("stretch_factor", "3.0",
                         "roadmap spanner stretch factor. multiplicative upper bound on path "
                         "quality. It does not make sense to make this parameter more than 3. "
                         "default: 3.0");
  spar_stwo.addParameter("sparse_delta_fraction", "0.25",
                         "delta fraction for connection distance. This value represents "
                         "the visibility range of sparse samples. default: 0.25");
  spar_stwo.addParameter("dense_delta_fraction", "0.001", "delta fraction for interface detection. default: 0.001");
  spar_stwo.addParameter("max_failures", "5000", "maximum consecutive failure limit. default: 5000");
  planner_des.push_back(spar_stwo);

  return planner_des;
}

// ******************************************************************************************
// Generate simple_moveit_controllers.yaml config file
// ******************************************************************************************
bool MoveItConfigData::outputSimpleControllersYAML(const std::string& file_path)
{
  YAML::Emitter emitter;
  emitter << YAML::BeginMap;
  emitter << YAML::Key << "controller_list";
  emitter << YAML::Value << YAML::BeginSeq;
  for (const auto& controller : controller_configs_)
  {
    // Only process FollowJointTrajectory types
    std::string type = controller.type_;
    if (boost::ends_with(type, "/JointTrajectoryController"))
      type = "FollowJointTrajectory";
    if (type == "FollowJointTrajectory" || type == "GripperCommand")
    {
      emitter << YAML::BeginMap;
      emitter << YAML::Key << "name";
      emitter << YAML::Value << controller.name_;
      emitter << YAML::Key << "action_ns";
      emitter << YAML::Value << (type == "FollowJointTrajectory" ? "follow_joint_trajectory" : "gripper_action");
      emitter << YAML::Key << "type";
      emitter << YAML::Value << type;
      emitter << YAML::Key << "default";
      emitter << YAML::Value << "True";

      // Write joints
      emitter << YAML::Key << "joints";
      emitter << YAML::Value << YAML::BeginSeq;
      // Iterate through the joints
      for (const std::string& joint : controller.joints_)
        emitter << joint;
      emitter << YAML::EndSeq;

      emitter << YAML::EndMap;
    }
  }
  emitter << YAML::EndSeq;
  emitter << YAML::EndMap;

  std::ofstream output_stream(file_path.c_str(), std::ios_base::trunc);
  if (!output_stream.good())
  {
    ROS_ERROR_STREAM("Unable to open file for writing " << file_path);
    return false;
  }
  output_stream << emitter.c_str();
  output_stream.close();

  return true;  // file created successfully
}

// ******************************************************************************************
// Helper function to get the default start pose for moveit_sim_hw_interface
// ******************************************************************************************
srdf::Model::GroupState MoveItConfigData::getDefaultStartPose()
{
  if (!srdf_->group_states_.empty())
    return srdf_->group_states_[0];
  else
    return srdf::Model::GroupState{ .name_ = "todo_state_name", .group_ = "todo_group_name", .joint_values_ = {} };
}

// ******************************************************************************************
// Generate ros_controllers.yaml config file
// ******************************************************************************************
bool MoveItConfigData::outputROSControllersYAML(const std::string& file_path)
{
  // Cache the joints' names.
  std::vector<std::vector<std::string>> planning_groups;

  // We are going to write the joints names many times.
  // Loop through groups to store the joints names in group_joints vector and reuse is.
  for (srdf::Model::Group& group : srdf_->groups_)
  {
    std::vector<std::string> group_joints;
    // Get list of associated joints
    const moveit::core::JointModelGroup* joint_model_group = getRobotModel()->getJointModelGroup(group.name_);
    const std::vector<const moveit::core::JointModel*>& joint_models = joint_model_group->getActiveJointModels();
    // Iterate through the joints and push into group_joints vector.
    for (const moveit::core::JointModel* joint : joint_models)
    {
      if (joint->isPassive() || joint->getMimic() != nullptr || joint->getType() == moveit::core::JointModel::FIXED)
        continue;
      else
        group_joints.push_back(joint->getName());
    }
    // Push all the group joints into planning_groups vector.
    planning_groups.push_back(group_joints);
  }

  YAML::Emitter emitter;
  emitter << YAML::BeginMap;

  {
#if 0  // TODO: This is only for fake ROS controllers, which should go into a separate file
    // Also replace moveit_sim_controllers with http://wiki.ros.org/fake_joint
    emitter << YAML::Comment("Simulation settings for using moveit_sim_controllers");
    emitter << YAML::Key << "moveit_sim_hw_interface" << YAML::Value << YAML::BeginMap;
    // MoveIt Simulation Controller settings for setting initial pose
    {
      // Use the first planning group if initial joint_model_group was not set, else write a default value
      emitter << YAML::Key << "joint_model_group";
      emitter << YAML::Value << getDefaultStartPose().group_;

      // Use the first robot pose if initial joint_model_group_pose was not set, else write a default value
      emitter << YAML::Key << "joint_model_group_pose";
      emitter << YAML::Value << getDefaultStartPose().name_;

      emitter << YAML::EndMap;
    }
    // Settings for ros_control control loop
    emitter << YAML::Newline;
    emitter << YAML::Comment("Settings for ros_control_boilerplate control loop");
    emitter << YAML::Key << "generic_hw_control_loop" << YAML::Value << YAML::BeginMap;
    {
      emitter << YAML::Key << "loop_hz";
      emitter << YAML::Value << "300";
      emitter << YAML::Key << "cycle_time_error_threshold";
      emitter << YAML::Value << "0.01";
      emitter << YAML::EndMap;
    }
    // Settings for ros_control hardware interface
    emitter << YAML::Newline;
    emitter << YAML::Comment("Settings for ros_control hardware interface");
    emitter << YAML::Key << "hardware_interface" << YAML::Value << YAML::BeginMap;
    {
      // Get list of all joints for the robot
      const std::vector<const moveit::core::JointModel*>& joint_models = getRobotModel()->getJointModels();

      emitter << YAML::Key << "joints";
      {
        if (joint_models.size() != 1)
        {
          emitter << YAML::Value << YAML::BeginSeq;
          // Iterate through the joints
          for (std::vector<const moveit::core::JointModel*>::const_iterator joint_it = joint_models.begin();
               joint_it < joint_models.end(); ++joint_it)
          {
            if ((*joint_it)->isPassive() || (*joint_it)->getMimic() != nullptr ||
                (*joint_it)->getType() == moveit::core::JointModel::FIXED)
              continue;
            else
              emitter << (*joint_it)->getName();
          }
          emitter << YAML::EndSeq;
        }
        else
        {
          emitter << YAML::Value << YAML::BeginMap;
          emitter << joint_models[0]->getName();
          emitter << YAML::EndMap;
        }
      }
      emitter << YAML::Key << "sim_control_mode";
      emitter << YAML::Value << "1";
      emitter << YAML::Comment("0: position, 1: velocity");
      emitter << YAML::Newline;
      emitter << YAML::EndMap;
    }
<<<<<<< HEAD
    // Joint State Controller
    emitter << YAML::Comment("Publish all joint states");
    emitter << YAML::Newline << YAML::Comment("Creates the /joint_states topic necessary in ROS");
    emitter << YAML::Key << "joint_state_broadcaster" << YAML::Value << YAML::BeginMap;
    {
      emitter << YAML::Key << "type";
      emitter << YAML::Value << "joint_state_broadcaster/JointStateBroadcaster";
      emitter << YAML::Key << "publish_rate";
      emitter << YAML::Value << "50";
      emitter << YAML::EndMap;
    }
=======
#endif
    for (const auto& controller : controller_configs_)
    {
      if (controller.type_ == "FollowJointTrajectory" || controller.type_ == "GripperCommand")
        continue;  // these are handled by outputSimpleControllersYAML()
>>>>>>> 25a63b92

      emitter << YAML::Key << controller.name_;
      emitter << YAML::Value << YAML::BeginMap;
      emitter << YAML::Key << "type";
      emitter << YAML::Value << controller.type_;

      // Write joints
      emitter << YAML::Key << "joints";
      emitter << YAML::Value << YAML::BeginSeq;
      // Iterate through the joints
      for (const std::string& joint : controller.joints_)
        emitter << joint;
      emitter << YAML::EndSeq;

      // Write gains as they are required for vel and effort controllers
      emitter << YAML::Key << "gains";
      emitter << YAML::Value << YAML::BeginMap;
      {
        // Iterate through the joints
        for (const std::string& joint : controller.joints_)
        {
          emitter << YAML::Key << joint << YAML::Value << YAML::BeginMap;
          emitter << YAML::Key << "p";
          emitter << YAML::Value << "100";
          emitter << YAML::Key << "d";
          emitter << YAML::Value << "1";
          emitter << YAML::Key << "i";
          emitter << YAML::Value << "1";
          emitter << YAML::Key << "i_clamp";
          emitter << YAML::Value << "1" << YAML::EndMap;
        }
        emitter << YAML::EndMap;
      }
      emitter << YAML::EndMap;
    }
  }

  std::ofstream output_stream(file_path.c_str(), std::ios_base::trunc);
  if (!output_stream.good())
  {
    RCLCPP_ERROR_STREAM(LOGGER, "Unable to open file for writing " << file_path);
    return false;
  }
  output_stream << emitter.c_str();
  output_stream.close();

  return true;  // file created successfully
}

// ******************************************************************************************
// Output 3D Sensor configuration file
// ******************************************************************************************
bool MoveItConfigData::output3DSensorPluginYAML(const std::string& file_path)
{
  YAML::Emitter emitter;

  emitter << YAML::BeginMap;
  emitter << YAML::Key << "sensors";
  emitter << YAML::Value << YAML::BeginSeq;

  for (auto& sensors_plugin_config : sensors_plugin_config_parameter_list_)
  {
    emitter << YAML::BeginMap;

    for (auto& parameter : sensors_plugin_config)
    {
      emitter << YAML::Key << parameter.first;
      emitter << YAML::Value << parameter.second.getValue();
    }
    emitter << YAML::EndMap;
  }

  emitter << YAML::EndSeq;

  emitter << YAML::EndMap;

  std::ofstream output_stream(file_path.c_str(), std::ios_base::trunc);
  if (!output_stream.good())
  {
    RCLCPP_ERROR_STREAM(LOGGER, "Unable to open file for writing " << file_path);
    return false;
  }

  output_stream << emitter.c_str();
  output_stream.close();

  return true;  // file created successfully
}

// ******************************************************************************************
// Output joint limits config files
// ******************************************************************************************
bool MoveItConfigData::outputJointLimitsYAML(const std::string& file_path)
{
  YAML::Emitter emitter;
  emitter << YAML::Comment("joint_limits.yaml allows the dynamics properties specified in the URDF "
                           "to be overwritten or augmented as needed");
  emitter << YAML::Newline;

  emitter << YAML::BeginMap;

  emitter << YAML::Comment("For beginners, we downscale velocity and acceleration limits.") << YAML::Newline;
  emitter << YAML::Comment("You can always specify higher scaling factors (<= 1.0) in your motion requests.");
  emitter << YAML::Comment("Increase the values below to 1.0 to always move at maximum speed.");
  emitter << YAML::Key << "default_velocity_scaling_factor";
  emitter << YAML::Value << "0.1";

  emitter << YAML::Key << "default_acceleration_scaling_factor";
  emitter << YAML::Value << "0.1";

  emitter << YAML::Newline << YAML::Newline;
  emitter << YAML::Comment("Specific joint properties can be changed with the keys "
                           "[max_position, min_position, max_velocity, max_acceleration]")
          << YAML::Newline;
  emitter << YAML::Comment("Joint limits can be turned off with [has_velocity_limits, has_acceleration_limits]");

  emitter << YAML::Key << "joint_limits";
  emitter << YAML::Value << YAML::BeginMap;

  // Union all the joints in groups. Uses a custom comparator to allow the joints to be sorted by name
  std::set<const moveit::core::JointModel*, JointModelCompare> joints;

  // Loop through groups
  for (srdf::Model::Group& group : srdf_->groups_)
  {
    // Get list of associated joints
    const moveit::core::JointModelGroup* joint_model_group = getRobotModel()->getJointModelGroup(group.name_);

    const std::vector<const moveit::core::JointModel*>& joint_models = joint_model_group->getJointModels();

    // Iterate through the joints
    for (const moveit::core::JointModel* joint_model : joint_models)
    {
      // Check that this joint only represents 1 variable.
      if (joint_model->getVariableCount() == 1)
        joints.insert(joint_model);
    }
  }

  // Add joints to yaml file, if no more than 1 dof
  for (const moveit::core::JointModel* joint : joints)
  {
    emitter << YAML::Key << joint->getName();
    emitter << YAML::Value << YAML::BeginMap;

    const moveit::core::VariableBounds& b = joint->getVariableBounds()[0];

    // Output property
    emitter << YAML::Key << "has_velocity_limits";
    if (b.velocity_bounded_)
      emitter << YAML::Value << "true";
    else
      emitter << YAML::Value << "false";

    // Output property
    emitter << YAML::Key << "max_velocity";
    emitter << YAML::Value << std::min(fabs(b.max_velocity_), fabs(b.min_velocity_));

    // Output property
    emitter << YAML::Key << "has_acceleration_limits";
    if (b.acceleration_bounded_)
      emitter << YAML::Value << "true";
    else
      emitter << YAML::Value << "false";

    // Output property
    emitter << YAML::Key << "max_acceleration";
    emitter << YAML::Value << std::min(fabs(b.max_acceleration_), fabs(b.min_acceleration_));

    emitter << YAML::EndMap;
  }

  emitter << YAML::EndMap;

  std::ofstream output_stream(file_path.c_str(), std::ios_base::trunc);
  if (!output_stream.good())
  {
    RCLCPP_ERROR_STREAM(LOGGER, "Unable to open file for writing " << file_path);
    return false;
  }
  output_stream << emitter.c_str();
  output_stream.close();

  return true;  // file created successfully
}

// ******************************************************************************************
// Set list of collision link pairs in SRDF; sorted; with optional filter
// ******************************************************************************************

class SortableDisabledCollision
{
public:
  SortableDisabledCollision(const srdf::Model::DisabledCollision& dc)
    : dc_(dc), key_(dc.link1_ < dc.link2_ ? (dc.link1_ + "|" + dc.link2_) : (dc.link2_ + "|" + dc.link1_))
  {
  }
  operator const srdf::Model::DisabledCollision &() const
  {
    return dc_;
  }
  bool operator<(const SortableDisabledCollision& other) const
  {
    return key_ < other.key_;
  }

private:
  const srdf::Model::DisabledCollision dc_;
  const std::string key_;
};

void MoveItConfigData::setCollisionLinkPairs(const moveit_setup_assistant::LinkPairMap& link_pairs, size_t skip_mask)
{
  // Create temp disabled collision
  srdf::Model::DisabledCollision dc;

  std::set<SortableDisabledCollision> disabled_collisions;
  disabled_collisions.insert(srdf_->disabled_collisions_.begin(), srdf_->disabled_collisions_.end());

  // copy the data in this class's LinkPairMap datastructure to srdf::Model::DisabledCollision format
  for (const std::pair<const std::pair<std::string, std::string>, LinkPairData>& link_pair : link_pairs)
  {
    // Only copy those that are actually disabled
    if (link_pair.second.disable_check)
    {
      if ((1 << link_pair.second.reason) & skip_mask)
        continue;

      dc.link1_ = link_pair.first.first;
      dc.link2_ = link_pair.first.second;
      dc.reason_ = moveit_setup_assistant::disabledReasonToString(link_pair.second.reason);

      disabled_collisions.insert(SortableDisabledCollision(dc));
    }
  }

  srdf_->disabled_collisions_.assign(disabled_collisions.begin(), disabled_collisions.end());
}

// ******************************************************************************************
// Decide the best two joints to be used for the projection evaluator
// ******************************************************************************************
std::string MoveItConfigData::decideProjectionJoints(const std::string& planning_group)
{
  std::string joint_pair = "";

  // Retrieve pointer to the shared kinematic model
  const moveit::core::RobotModelConstPtr& model = getRobotModel();

  // Error check
  if (!model->hasJointModelGroup(planning_group))
    return joint_pair;

  // Get the joint model group
  const moveit::core::JointModelGroup* group = model->getJointModelGroup(planning_group);

  // get vector of joint names
  const std::vector<std::string>& joints = group->getJointModelNames();

  if (joints.size() >= 2)
  {
    // Check that the first two joints have only 1 variable
    if (group->getJointModel(joints[0])->getVariableCount() == 1 &&
        group->getJointModel(joints[1])->getVariableCount() == 1)
    {
      // Just choose the first two joints.
      joint_pair = "joints(" + joints[0] + "," + joints[1] + ")";
    }
  }

  return joint_pair;
}

template <typename T>
bool parse(const YAML::Node& node, const std::string& key, T& storage, const T& default_value = T())
{
  const YAML::Node& n = node[key];
  bool valid = n;
  storage = valid ? n.as<T>() : default_value;
  return valid;
}

bool MoveItConfigData::inputOMPLYAML(const std::string& file_path)
{
  // Load file
  std::ifstream input_stream(file_path.c_str());
  if (!input_stream.good())
  {
    RCLCPP_ERROR_STREAM(LOGGER, "Unable to open file for reading " << file_path);
    return false;
  }

  // Begin parsing
  try
  {
    YAML::Node doc = YAML::Load(input_stream);

    // Loop through all groups
    for (YAML::const_iterator group_it = doc.begin(); group_it != doc.end(); ++group_it)
    {
      // get group name
      const std::string group_name = group_it->first.as<std::string>();

      // compare group name found to list of groups in group_meta_data_
      std::map<std::string, GroupMetaData>::iterator group_meta_it;
      group_meta_it = group_meta_data_.find(group_name);
      if (group_meta_it != group_meta_data_.end())
      {
        std::string planner;
        parse(group_it->second, "default_planner_config", planner);
        std::size_t pos = planner.find("kConfigDefault");
        if (pos != std::string::npos)
        {
          planner = planner.substr(0, pos);
        }
        group_meta_data_[group_name].default_planner_ = planner;
      }
    }
  }
  catch (YAML::ParserException& e)  // Catch errors
  {
    RCLCPP_ERROR_STREAM(LOGGER, e.what());
    return false;
  }
  return true;
}

// ******************************************************************************************
// Input kinematics.yaml file
// ******************************************************************************************
bool MoveItConfigData::inputKinematicsYAML(const std::string& file_path)
{
  // Load file
  std::ifstream input_stream(file_path.c_str());
  if (!input_stream.good())
  {
    RCLCPP_ERROR_STREAM(LOGGER, "Unable to open file for reading " << file_path);
    return false;
  }

  // Begin parsing
  try
  {
    YAML::Node doc = YAML::Load(input_stream);

    // Loop through all groups
    for (YAML::const_iterator group_it = doc.begin(); group_it != doc.end(); ++group_it)
    {
      const std::string& group_name = group_it->first.as<std::string>();
      const YAML::Node& group = group_it->second;

      // Create new meta data
      GroupMetaData meta_data;

      parse(group, "kinematics_solver", meta_data.kinematics_solver_);
      parse(group, "kinematics_solver_search_resolution", meta_data.kinematics_solver_search_resolution_,
            DEFAULT_KIN_SOLVER_SEARCH_RESOLUTION);
      parse(group, "kinematics_solver_timeout", meta_data.kinematics_solver_timeout_, DEFAULT_KIN_SOLVER_TIMEOUT);

      // Assign meta data to vector
      group_meta_data_[group_name] = meta_data;
    }
  }
  catch (YAML::ParserException& e)  // Catch errors
  {
    RCLCPP_ERROR_STREAM(LOGGER, e.what());
    return false;
  }

  return true;  // file created successfully
}

// ******************************************************************************************
// Input planning_context.launch file
// ******************************************************************************************
bool MoveItConfigData::inputPlanningContextLaunch(const std::string& file_path)
{
  TiXmlDocument launch_document(file_path);
  if (!launch_document.LoadFile())
  {
    RCLCPP_ERROR_STREAM(LOGGER, "Failed parsing " << file_path);
    return false;
  }

  // find the kinematics section
  TiXmlHandle doc(&launch_document);
  TiXmlElement* kinematics_group = doc.FirstChild("launch").FirstChild("group").ToElement();
  while (kinematics_group && kinematics_group->Attribute("ns") &&
         kinematics_group->Attribute("ns") != std::string("$(arg robot_description)_kinematics"))
  {
    kinematics_group = kinematics_group->NextSiblingElement("group");
  }
  if (!kinematics_group)
  {
    RCLCPP_ERROR(LOGGER, "<group ns=\"$(arg robot_description)_kinematics\"> not found");
    return false;
  }

  // iterate over all <rosparam namespace="group" file="..."/> elements
  // and if 'group' matches an existing group, copy the filename
  for (TiXmlElement* kinematics_parameter_file = kinematics_group->FirstChildElement("rosparam");
       kinematics_parameter_file; kinematics_parameter_file = kinematics_parameter_file->NextSiblingElement("rosparam"))
  {
    const char* ns = kinematics_parameter_file->Attribute("ns");
    if (ns && (group_meta_data_.find(ns) != group_meta_data_.end()))
    {
      group_meta_data_[ns].kinematics_parameters_file_ = kinematics_parameter_file->Attribute("file");
    }
  }

  return true;
}

// ******************************************************************************************
// Helper function for parsing an individual ROSController from ros_controllers yaml file
// ******************************************************************************************
bool MoveItConfigData::parseROSController(const YAML::Node& controller)
{
  // Used in parsing ROS controllers
  ControllerConfig control_setting;

  if (const YAML::Node& trajectory_controllers = controller)
  {
    for (const YAML::Node& trajectory_controller : trajectory_controllers)
    {
      // Controller node
      if (const YAML::Node& controller_node = trajectory_controller)
      {
        if (const YAML::Node& joints = controller_node["joints"])
        {
          control_setting.joints_.clear();
          for (YAML::const_iterator joint_it = joints.begin(); joint_it != joints.end(); ++joint_it)
          {
            control_setting.joints_.push_back(joint_it->as<std::string>());
          }
          if (!parse(controller_node, "name", control_setting.name_))
          {
            RCLCPP_ERROR_STREAM(LOGGER, "Couldn't parse ros_controllers.yaml");
            return false;
          }
          if (!parse(controller_node, "type", control_setting.type_))
          {
            RCLCPP_ERROR_STREAM(LOGGER, "Couldn't parse ros_controllers.yaml");
            return false;
          }
          // All required fields were parsed correctly
          controller_configs_.push_back(control_setting);
        }
        else
        {
          RCLCPP_ERROR_STREAM(LOGGER, "Couldn't parse ros_controllers.yaml");
          return false;
        }
      }
    }
  }
  return true;
}

// ******************************************************************************************
// Helper function for parsing ROSControllers from ros_controllers yaml file
// ******************************************************************************************
bool MoveItConfigData::processROSControllers(std::ifstream& input_stream)
{
  // Used in parsing ROS controllers
  ControllerConfig control_setting;
  YAML::Node controllers = YAML::Load(input_stream);

  // Loop through all controllers
  for (YAML::const_iterator controller_it = controllers.begin(); controller_it != controllers.end(); ++controller_it)
  {
    // Follow Joint Trajectory action controllers
    if (controller_it->first.as<std::string>() == "controller_list")
    {
      if (!parseROSController(controller_it->second))
        return false;
    }
    // Other settings found in the ros_controllers file
    else
    {
      const std::string& controller_name = controller_it->first.as<std::string>();
      control_setting.joints_.clear();

      // Push joints if found in the controller
      if (const YAML::Node& joints = controller_it->second["joints"])
      {
        if (joints.IsSequence())
        {
          for (YAML::const_iterator joint_it = joints.begin(); joint_it != joints.end(); ++joint_it)
          {
            control_setting.joints_.push_back(joint_it->as<std::string>());
          }
        }
        else
        {
          control_setting.joints_.push_back(joints.as<std::string>());
        }
      }

      // If the setting has joints then it is a controller that needs to be parsed
      if (!control_setting.joints_.empty())
      {
        if (const YAML::Node& urdf_node = controller_it->second["type"])
        {
          control_setting.type_ = controller_it->second["type"].as<std::string>();
          control_setting.name_ = controller_name;
          controller_configs_.push_back(control_setting);
          control_setting.joints_.clear();
        }
      }
    }
  }
  return true;
}

// ******************************************************************************************
// Input ros_controllers.yaml file
// ******************************************************************************************
bool MoveItConfigData::inputROSControllersYAML(const std::string& file_path)
{
  // Load file
  std::ifstream input_stream(file_path.c_str());
  if (!input_stream.good())
  {
    RCLCPP_WARN_STREAM(LOGGER, "Does not exist " << file_path);
    return false;
  }

  // Begin parsing
  try
  {
    processROSControllers(input_stream);
  }
  catch (YAML::ParserException& e)  // Catch errors
  {
    RCLCPP_ERROR_STREAM(LOGGER, e.what());
    return false;
  }

  return true;  // file read successfully
}

// ******************************************************************************************
// Add a Follow Joint Trajectory action Controller for each Planning Group
// ******************************************************************************************
bool MoveItConfigData::addDefaultControllers(const std::string& controller_type)
{
  if (srdf_->srdf_model_->getGroups().empty())
    return false;
  // Loop through groups
  for (const srdf::Model::Group& group_it : srdf_->srdf_model_->getGroups())
  {
    ControllerConfig group_controller;
    // Get list of associated joints
    const moveit::core::JointModelGroup* joint_model_group = getRobotModel()->getJointModelGroup(group_it.name_);
    const std::vector<const moveit::core::JointModel*>& joint_models = joint_model_group->getActiveJointModels();

    // Iterate through the joints
    for (const moveit::core::JointModel* joint : joint_models)
    {
      if (joint->isPassive() || joint->getMimic() != nullptr || joint->getType() == moveit::core::JointModel::FIXED)
        continue;
      group_controller.joints_.push_back(joint->getName());
    }
    if (!group_controller.joints_.empty())
    {
      group_controller.name_ = group_it.name_ + "_controller";
      group_controller.type_ = controller_type;
      addController(group_controller);
    }
  }
  return true;
}

// ******************************************************************************************
// Set package path; try to resolve path from package name if directory does not exist
// ******************************************************************************************
bool MoveItConfigData::setPackagePath(const std::string& pkg_path)
{
  std::string full_package_path;

  // check that the folder exists
  if (!fs::is_directory(pkg_path))
  {
    // does not exist, check if its a package
    full_package_path = ament_index_cpp::get_package_share_directory(pkg_path);

    // check that the folder exists
    if (!fs::is_directory(full_package_path))
    {
      return false;
    }
  }
  else
  {
    // they inputted a full path
    full_package_path = pkg_path;
  }

  config_pkg_path_ = full_package_path;
  return true;
}

// ******************************************************************************************
// Extract the package/stack name from an absolute file path
// Input:  path
// Output: package name and relative path
// ******************************************************************************************
bool MoveItConfigData::extractPackageNameFromPath(const std::string& path, std::string& package_name,
                                                  std::string& relative_filepath) const
{
  fs::path sub_path = path;  // holds the directory less one folder
  fs::path relative_path;    // holds the path after the sub_path

  bool package_found = false;

  // truncate path step by step and check if it contains a package.xml
  while (!sub_path.empty())
  {
    RCLCPP_DEBUG_STREAM(LOGGER, "checking in " << sub_path.make_preferred().string());
    if (fs::is_regular_file(sub_path / "package.xml"))
    {
      RCLCPP_DEBUG_STREAM(LOGGER, "Found package.xml in " << sub_path.make_preferred().string());
      package_found = true;
      relative_filepath = relative_path.string();
      package_name = sub_path.leaf().string();
      break;
    }
    relative_path = sub_path.leaf() / relative_path;
    sub_path.remove_leaf();
  }

  // Assign data to moveit_config_data
  if (!package_found)
  {
    // No package name found, we must be outside ROS
    return false;
  }

  RCLCPP_DEBUG_STREAM(LOGGER, "Package name for file \"" << path << "\" is \"" << package_name << "\"");
  return true;
}

// ******************************************************************************************
// Resolve path to .setup_assistant file
// ******************************************************************************************

bool MoveItConfigData::getSetupAssistantYAMLPath(std::string& path)
{
  path = appendPaths(config_pkg_path_, ".setup_assistant");

  // Check if the old package is a setup assistant package
  return fs::is_regular_file(path);
}

// ******************************************************************************************
// Make the full URDF path using the loaded .setup_assistant data
// ******************************************************************************************
bool MoveItConfigData::createFullURDFPath()
{
  boost::trim(urdf_pkg_name_);

  // Check if a package name was provided
  if (urdf_pkg_name_.empty() || urdf_pkg_name_ == "\"\"")
  {
    urdf_path_ = urdf_pkg_relative_path_;
    urdf_pkg_name_.clear();
  }
  else
  {
    // Check that ROS can find the package
    std::string robot_desc_pkg_path = ament_index_cpp::get_package_share_directory(urdf_pkg_name_);

    if (robot_desc_pkg_path.empty())
    {
      urdf_path_.clear();
      return false;
    }

    // Append the relative URDF url path
    urdf_path_ = appendPaths(robot_desc_pkg_path, urdf_pkg_relative_path_);
  }

  // Check that this file exits -------------------------------------------------
  return fs::is_regular_file(urdf_path_);
}

// ******************************************************************************************
// Make the full SRDF path using the loaded .setup_assistant data
// ******************************************************************************************
bool MoveItConfigData::createFullSRDFPath(const std::string& package_path)
{
  srdf_path_ = appendPaths(package_path, srdf_pkg_relative_path_);

  return fs::is_regular_file(srdf_path_);
}

// ******************************************************************************************
// Input .setup_assistant file - contains data used for the MoveIt Setup Assistant
// ******************************************************************************************
bool MoveItConfigData::inputSetupAssistantYAML(const std::string& file_path)
{
  // Load file
  std::ifstream input_stream(file_path.c_str());
  if (!input_stream.good())
  {
    RCLCPP_ERROR_STREAM(LOGGER, "Unable to open file for reading " << file_path);
    return false;
  }

  // Begin parsing
  try
  {
    const YAML::Node& doc = YAML::Load(input_stream);

    // Get title node
    if (const YAML::Node& title_node = doc["moveit_setup_assistant_config"])
    {
      // URDF Properties
      if (const YAML::Node& urdf_node = title_node["URDF"])
      {
        if (!parse(urdf_node, "package", urdf_pkg_name_))
          return false;  // if we do not find this value we cannot continue

        if (!parse(urdf_node, "relative_path", urdf_pkg_relative_path_))
          return false;  // if we do not find this value we cannot continue

        parse(urdf_node, "xacro_args", xacro_args_);
      }
      // SRDF Properties
      if (const YAML::Node& srdf_node = title_node["SRDF"])
      {
        if (!parse(srdf_node, "relative_path", srdf_pkg_relative_path_))
          return false;  // if we do not find this value we cannot continue
      }
      // Package generation time
      if (const YAML::Node& config_node = title_node["CONFIG"])
      {
        parse(config_node, "author_name", author_name_);
        parse(config_node, "author_email", author_email_);
        parse(config_node, "generated_timestamp", config_pkg_generated_timestamp_);
      }
      return true;
    }
  }
  catch (YAML::ParserException& e)  // Catch errors
  {
    RCLCPP_ERROR_STREAM(LOGGER, e.what());
  }

  return false;  // if it gets to this point an error has occurred
}

// ******************************************************************************************
// Input sensors_3d yaml file
// ******************************************************************************************
void MoveItConfigData::input3DSensorsYAML(const std::string& file_path)
{
<<<<<<< HEAD
  // Load default parameters file
  std::ifstream default_input_stream(default_file_path.c_str());
  if (!default_input_stream.good())
  {
    RCLCPP_ERROR_STREAM(LOGGER, "Unable to open file for reading " << default_file_path);
    return false;
  }

  // Parse default parameters values
  try
  {
    const YAML::Node& doc = YAML::Load(default_input_stream);

    // Get sensors node
    if (const YAML::Node& sensors_node = doc["sensors"])
    {
      // Make sue that the sensors are written as a sequence
      if (sensors_node.IsSequence())
      {
        GenericParameter sensor_param;
        std::map<std::string, GenericParameter> sensor_map;

        // Loop over the sensors available in the file
        for (const YAML::Node& sensor : sensors_node)
        {
          if (const YAML::Node& sensor_node = sensor)
          {
            for (YAML::const_iterator sensor_it = sensor_node.begin(); sensor_it != sensor_node.end(); ++sensor_it)
            {
              sensor_param.setName(sensor_it->first.as<std::string>());
              sensor_param.setValue(sensor_it->second.as<std::string>());

              // Set the key as the parameter name to make accessing it easier
              sensor_map[sensor_it->first.as<std::string>()] = sensor_param;
            }
            sensors_plugin_config_parameter_list_.push_back(sensor_map);
          }
        }
      }
    }
  }
  catch (YAML::ParserException& e)  // Catch errors
  {
    RCLCPP_ERROR_STREAM(LOGGER, "Error parsing default sensors yaml: " << e.what());
  }
=======
  sensors_plugin_config_parameter_list_ = load3DSensorsYAML(file_path);
}

// ******************************************************************************************
// Load sensors_3d.yaml file
// ******************************************************************************************
std::vector<std::map<std::string, GenericParameter>> MoveItConfigData::load3DSensorsYAML(const std::string& file_path)
{
  std::vector<std::map<std::string, GenericParameter>> config;
>>>>>>> 25a63b92

  // Is there a sensors config in the package?
  if (file_path.empty())
    return config;

  // Load file
  std::ifstream input_stream(file_path.c_str());
  if (!input_stream.good())
  {
<<<<<<< HEAD
    RCLCPP_ERROR_STREAM(LOGGER, "Unable to open file for reading " << file_path);
    return false;
=======
    ROS_ERROR_STREAM_NAMED("sensors_3d.yaml", "Unable to open file for reading " << file_path);
    return config;
>>>>>>> 25a63b92
  }

  // Begin parsing
  try
  {
    const YAML::Node& doc = YAML::Load(input_stream);
    // Get sensors node
    const YAML::Node& sensors_node = doc["sensors"];

    // Make sure that the sensors are written as a sequence
    if (sensors_node && sensors_node.IsSequence())
    {
      // Loop over the sensors available in the file
      for (const YAML::Node& sensor : sensors_node)
      {
        std::map<std::string, GenericParameter> sensor_map;
        bool empty_node = true;
        for (YAML::const_iterator sensor_it = sensor.begin(); sensor_it != sensor.end(); ++sensor_it)
        {
          empty_node = false;
          GenericParameter sensor_param;
          sensor_param.setName(sensor_it->first.as<std::string>());
          sensor_param.setValue(sensor_it->second.as<std::string>());

          // Set the key as the parameter name to make accessing it easier
          sensor_map[sensor_it->first.as<std::string>()] = sensor_param;
        }
        // Don't push empty nodes
        if (!empty_node)
          config.push_back(sensor_map);
      }
    }
  }
  catch (YAML::ParserException& e)  // Catch errors
  {
    RCLCPP_ERROR_STREAM(LOGGER, "Error parsing sensors yaml: " << e.what());
  }

<<<<<<< HEAD
  return false;  // if it gets to this point an error has occurred
=======
  return config;
>>>>>>> 25a63b92
}

// ******************************************************************************************
// Helper Function for joining a file path and a file name, or two file paths, etc, in a cross-platform way
// ******************************************************************************************
std::string MoveItConfigData::appendPaths(const std::string& path1, const std::string& path2)
{
  fs::path result = path1;
  result /= path2;
  return result.make_preferred().string();
}

srdf::Model::Group* MoveItConfigData::findGroupByName(const std::string& name)
{
  // Find the group we are editing based on the goup name string
  srdf::Model::Group* searched_group = nullptr;  // used for holding our search results

  for (srdf::Model::Group& group : srdf_->groups_)
  {
    if (group.name_ == name)  // string match
    {
      searched_group = &group;  // convert to pointer from iterator
      break;                    // we are done searching
    }
  }

  // Check if subgroup was found
  if (searched_group == nullptr)  // not found
  {
    RCLCPP_ERROR_STREAM(LOGGER, "An internal error has occurred while searching for groups. Group '"
                                    << name << "' was not found  in the SRDF.");
    throw std::runtime_error(name + " was not found in the SRDF");
  }

  return searched_group;
}

// ******************************************************************************************
// Find a controller by name
// ******************************************************************************************
ControllerConfig* MoveItConfigData::findControllerByName(const std::string& controller_name)
{
  // Find the controller we are editing based on its name
  for (ControllerConfig& controller : controller_configs_)
  {
    if (controller.name_ == controller_name)  // string match
      return &controller;                     // convert to pointer from iterator
  }

  return nullptr;  // not found
}

// ******************************************************************************************
// Deletes a controller by name
// ******************************************************************************************
bool MoveItConfigData::deleteController(const std::string& controller_name)
{
  for (std::vector<ControllerConfig>::iterator controller_it = controller_configs_.begin();
       controller_it != controller_configs_.end(); ++controller_it)
  {
    if (controller_it->name_ == controller_name)  // string match
    {
      controller_configs_.erase(controller_it);
      // we are done searching
      return true;
    }
  }
  return false;
}

// ******************************************************************************************
// Adds a controller to controller_configs_ vector
// ******************************************************************************************
bool MoveItConfigData::addController(const ControllerConfig& new_controller)
{
  // Find if there is an existing controller with the same name
  ControllerConfig* controller = findControllerByName(new_controller.name_);

  if (controller && controller->type_ == new_controller.type_)
    return false;

  controller_configs_.push_back(new_controller);
  return true;
}

// ******************************************************************************************
<<<<<<< HEAD
// Gets ros_controllers_config_ vector
// ******************************************************************************************
std::vector<ROSControlConfig>& MoveItConfigData::getROSControllers()
{
  return ros_controllers_config_;
}

// ******************************************************************************************
// Used to add a sensor plugin configuration parameter to the sensor plugin configuration parameter list
=======
// Used to add a sensor plugin configuation parameter to the sensor plugin configuration parameter list
>>>>>>> 25a63b92
// ******************************************************************************************
void MoveItConfigData::addGenericParameterToSensorPluginConfig(const std::string& name, const std::string& value,
                                                               const std::string& /*comment*/)
{
  // Use index 0 since we only write one plugin
  GenericParameter new_parameter;
  new_parameter.setName(name);
  new_parameter.setValue(value);
  sensors_plugin_config_parameter_list_[0][name] = new_parameter;
}

// ******************************************************************************************
// Used to clear sensor plugin configuration parameter list
// ******************************************************************************************
void MoveItConfigData::clearSensorPluginConfig()
{
  sensors_plugin_config_parameter_list_.clear();
}

}  // namespace moveit_setup_assistant<|MERGE_RESOLUTION|>--- conflicted
+++ resolved
@@ -41,11 +41,8 @@
 #include <boost/filesystem/path.hpp>        // for creating folders/files
 #include <boost/filesystem/operations.hpp>  // is_regular_file, is_directory, etc.
 #include <boost/algorithm/string/trim.hpp>
-<<<<<<< HEAD
 #include <tinyxml.h>
-=======
 #include <boost/algorithm/string/predicate.hpp>
->>>>>>> 25a63b92
 
 // ROS
 #include <rclcpp/rclcpp.hpp>
@@ -891,7 +888,7 @@
   std::ofstream output_stream(file_path.c_str(), std::ios_base::trunc);
   if (!output_stream.good())
   {
-    ROS_ERROR_STREAM("Unable to open file for writing " << file_path);
+    RCLCPP_ERROR_STREAM(LOGGER, "Unable to open file for writing " << file_path);
     return false;
   }
   output_stream << emitter.c_str();
@@ -1008,25 +1005,11 @@
       emitter << YAML::Newline;
       emitter << YAML::EndMap;
     }
-<<<<<<< HEAD
-    // Joint State Controller
-    emitter << YAML::Comment("Publish all joint states");
-    emitter << YAML::Newline << YAML::Comment("Creates the /joint_states topic necessary in ROS");
-    emitter << YAML::Key << "joint_state_broadcaster" << YAML::Value << YAML::BeginMap;
-    {
-      emitter << YAML::Key << "type";
-      emitter << YAML::Value << "joint_state_broadcaster/JointStateBroadcaster";
-      emitter << YAML::Key << "publish_rate";
-      emitter << YAML::Value << "50";
-      emitter << YAML::EndMap;
-    }
-=======
 #endif
     for (const auto& controller : controller_configs_)
     {
       if (controller.type_ == "FollowJointTrajectory" || controller.type_ == "GripperCommand")
         continue;  // these are handled by outputSimpleControllersYAML()
->>>>>>> 25a63b92
 
       emitter << YAML::Key << controller.name_;
       emitter << YAML::Value << YAML::BeginMap;
@@ -1785,53 +1768,6 @@
 // ******************************************************************************************
 void MoveItConfigData::input3DSensorsYAML(const std::string& file_path)
 {
-<<<<<<< HEAD
-  // Load default parameters file
-  std::ifstream default_input_stream(default_file_path.c_str());
-  if (!default_input_stream.good())
-  {
-    RCLCPP_ERROR_STREAM(LOGGER, "Unable to open file for reading " << default_file_path);
-    return false;
-  }
-
-  // Parse default parameters values
-  try
-  {
-    const YAML::Node& doc = YAML::Load(default_input_stream);
-
-    // Get sensors node
-    if (const YAML::Node& sensors_node = doc["sensors"])
-    {
-      // Make sue that the sensors are written as a sequence
-      if (sensors_node.IsSequence())
-      {
-        GenericParameter sensor_param;
-        std::map<std::string, GenericParameter> sensor_map;
-
-        // Loop over the sensors available in the file
-        for (const YAML::Node& sensor : sensors_node)
-        {
-          if (const YAML::Node& sensor_node = sensor)
-          {
-            for (YAML::const_iterator sensor_it = sensor_node.begin(); sensor_it != sensor_node.end(); ++sensor_it)
-            {
-              sensor_param.setName(sensor_it->first.as<std::string>());
-              sensor_param.setValue(sensor_it->second.as<std::string>());
-
-              // Set the key as the parameter name to make accessing it easier
-              sensor_map[sensor_it->first.as<std::string>()] = sensor_param;
-            }
-            sensors_plugin_config_parameter_list_.push_back(sensor_map);
-          }
-        }
-      }
-    }
-  }
-  catch (YAML::ParserException& e)  // Catch errors
-  {
-    RCLCPP_ERROR_STREAM(LOGGER, "Error parsing default sensors yaml: " << e.what());
-  }
-=======
   sensors_plugin_config_parameter_list_ = load3DSensorsYAML(file_path);
 }
 
@@ -1841,7 +1777,6 @@
 std::vector<std::map<std::string, GenericParameter>> MoveItConfigData::load3DSensorsYAML(const std::string& file_path)
 {
   std::vector<std::map<std::string, GenericParameter>> config;
->>>>>>> 25a63b92
 
   // Is there a sensors config in the package?
   if (file_path.empty())
@@ -1851,13 +1786,8 @@
   std::ifstream input_stream(file_path.c_str());
   if (!input_stream.good())
   {
-<<<<<<< HEAD
     RCLCPP_ERROR_STREAM(LOGGER, "Unable to open file for reading " << file_path);
-    return false;
-=======
-    ROS_ERROR_STREAM_NAMED("sensors_3d.yaml", "Unable to open file for reading " << file_path);
     return config;
->>>>>>> 25a63b92
   }
 
   // Begin parsing
@@ -1896,11 +1826,7 @@
     RCLCPP_ERROR_STREAM(LOGGER, "Error parsing sensors yaml: " << e.what());
   }
 
-<<<<<<< HEAD
-  return false;  // if it gets to this point an error has occurred
-=======
   return config;
->>>>>>> 25a63b92
 }
 
 // ******************************************************************************************
@@ -1987,19 +1913,7 @@
 }
 
 // ******************************************************************************************
-<<<<<<< HEAD
-// Gets ros_controllers_config_ vector
-// ******************************************************************************************
-std::vector<ROSControlConfig>& MoveItConfigData::getROSControllers()
-{
-  return ros_controllers_config_;
-}
-
-// ******************************************************************************************
 // Used to add a sensor plugin configuration parameter to the sensor plugin configuration parameter list
-=======
-// Used to add a sensor plugin configuation parameter to the sensor plugin configuration parameter list
->>>>>>> 25a63b92
 // ******************************************************************************************
 void MoveItConfigData::addGenericParameterToSensorPluginConfig(const std::string& name, const std::string& value,
                                                                const std::string& /*comment*/)
