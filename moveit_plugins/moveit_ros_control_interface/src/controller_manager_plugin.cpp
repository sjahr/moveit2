--- conflicted
+++ resolved
@@ -143,11 +143,6 @@
     // Skip if controller stamp is too new for new discovery, enforce update if force==true
     if (!force && ((node_->now() - controllers_stamp_) < CONTROLLER_INFORMATION_VALIDITY_AGE))
     {
-<<<<<<< HEAD
-=======
-      RCLCPP_WARN_STREAM(getLogger(), "Controller information from " << list_controllers_service_->get_service_name()
-                                                                     << " is out of date, skipping discovery");
->>>>>>> 8d2eb900
       return;
     }
 
