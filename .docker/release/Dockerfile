--- conflicted
+++ resolved
@@ -1,11 +1,5 @@
-<<<<<<< HEAD
 # moveit/moveit2:dashing-release
 # Full debian-based install of MoveIt using apt-get
-# TODO(mlautman): Add this Dockerfile to DockerHub once the moveit2 debians are released
-=======
-# moveit/moveit:melodic-release
-# Full debian-based install of MoveIt using apt-get
->>>>>>> 1a308e47
 
 FROM ros:dashing-ros-base-bionic
 MAINTAINER Dave Coleman dave@picknik.ai
