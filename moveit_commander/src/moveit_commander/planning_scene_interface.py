# Software License Agreement (BSD License)
#
# Copyright (c) 2008, Willow Garage, Inc.
# All rights reserved.
#
# Redistribution and use in source and binary forms, with or without
# modification, are permitted provided that the following conditions
# are met:
#
#  * Redistributions of source code must retain the above copyright
#    notice, this list of conditions and the following disclaimer.
#  * Redistributions in binary form must reproduce the above
#    copyright notice, this list of conditions and the following
#    disclaimer in the documentation and/or other materials provided
#    with the distribution.
#  * Neither the name of Willow Garage, Inc. nor the names of its
#    contributors may be used to endorse or promote products derived
#    from this software without specific prior written permission.
#
# THIS SOFTWARE IS PROVIDED BY THE COPYRIGHT HOLDERS AND CONTRIBUTORS
# "AS IS" AND ANY EXPRESS OR IMPLIED WARRANTIES, INCLUDING, BUT NOT
# LIMITED TO, THE IMPLIED WARRANTIES OF MERCHANTABILITY AND FITNESS
# FOR A PARTICULAR PURPOSE ARE DISCLAIMED. IN NO EVENT SHALL THE
# COPYRIGHT OWNER OR CONTRIBUTORS BE LIABLE FOR ANY DIRECT, INDIRECT,
# INCIDENTAL, SPECIAL, EXEMPLARY, OR CONSEQUENTIAL DAMAGES (INCLUDING,
# BUT NOT LIMITED TO, PROCUREMENT OF SUBSTITUTE GOODS OR SERVICES;
# LOSS OF USE, DATA, OR PROFITS; OR BUSINESS INTERRUPTION) HOWEVER
# CAUSED AND ON ANY THEORY OF LIABILITY, WHETHER IN CONTRACT, STRICT
# LIABILITY, OR TORT (INCLUDING NEGLIGENCE OR OTHERWISE) ARISING IN
# ANY WAY OUT OF THE USE OF THIS SOFTWARE, EVEN IF ADVISED OF THE
# POSSIBILITY OF SUCH DAMAGE.
#
# Author: Ioan Sucan, Felix Messmer

import rospy
import conversions

from moveit_msgs.msg import CollisionObject, AttachedCollisionObject
from moveit_ros_planning_interface import _moveit_planning_scene_interface
from geometry_msgs.msg import PoseStamped, Pose, Point
from shape_msgs.msg import SolidPrimitive, Plane, Mesh, MeshTriangle
from exception import MoveItCommanderException

try:
    from pyassimp import pyassimp
except:
    # support pyassimp > 3.0
    import pyassimp

# This is going to have more functionality; (feel free to add some!)
# This class will include simple Python code for publishing messages for a planning scene

class PlanningSceneInterface(object):
    """ Simple interface to making updates to a planning scene """

    def __init__(self):
<<<<<<< HEAD
        """ Create a planning scene interface; it uses both C++ wrapped methods and scene manipulation topics. """
        self._psi = _moveit_planning_scene_interface.PlanningSceneInterface()

        self._pub_co = rospy.Publisher('/collision_object', CollisionObject)
        self._pub_aco = rospy.Publisher('/attached_collision_object', AttachedCollisionObject)
=======
        self._pub_co = rospy.Publisher('/collision_object', CollisionObject, queue_size=100)
        self._pub_aco = rospy.Publisher('/attached_collision_object', AttachedCollisionObject, queue_size=100)
>>>>>>> 0dec0922

    def __make_sphere(self, name, pose, radius):
        co = CollisionObject()
        co.operation = CollisionObject.ADD
        co.id = name
        co.header = pose.header
        sphere = SolidPrimitive()
        sphere.type = SolidPrimitive.SPHERE
        sphere.dimensions = [radius]
        co.primitives = [sphere]
        co.primitive_poses = [pose.pose]
        return co

    def add_sphere(self, name, pose, radius = 1):
        """
        Add a sphere to the planning scene 
        """
        self._pub_co.publish(self.__make_sphere(name, pose, radius))

    def __make_box(self, name, pose, size):
        co = CollisionObject()
        co.operation = CollisionObject.ADD
        co.id = name
        co.header = pose.header
        box = SolidPrimitive()
        box.type = SolidPrimitive.BOX
        box.dimensions = list(size)
        co.primitives = [box]
        co.primitive_poses = [pose.pose]
        return co
    
    def __make_mesh(self, name, pose, filename, scale = (1, 1, 1)):
        co = CollisionObject()
        scene = pyassimp.load(filename)
        if not scene.meshes:
            raise MoveItCommanderException("There are no meshes in the file")
        co.operation = CollisionObject.ADD
        co.id = name
        co.header = pose.header
        
        mesh = Mesh()
        for face in scene.meshes[0].faces:
            triangle = MeshTriangle()
            if len(face.indices) == 3:
                triangle.vertex_indices = [face.indices[0], face.indices[1], face.indices[2]]
            mesh.triangles.append(triangle)
        for vertex in scene.meshes[0].vertices:
            point = Point()
            point.x = vertex[0]*scale[0]
            point.y = vertex[1]*scale[1]
            point.z = vertex[2]*scale[2]
            mesh.vertices.append(point)
        co.meshes = [mesh]
        co.mesh_poses = [pose.pose]
        pyassimp.release(scene)
        return co
    
    def __make_existing(self, name):
        """
        Create an empty Collision Object, used when the object already exists 
        """
        co = CollisionObject()
        co.id = name
        return co

    def add_mesh(self, name, pose, filename, size = (1, 1, 1)):
        """
        Add a mesh to the planning scene
        """
        self._pub_co.publish(self.__make_mesh(name, pose, filename, size))

    def add_box(self, name, pose, size = (1, 1, 1)):
        """
        Add a box to the planning scene 
        """
        self._pub_co.publish(self.__make_box(name, pose, size))

    def add_plane(self, name, pose, normal = (0, 0, 1), offset = 0):
        """ Add a plane to the planning scene """
        co = CollisionObject()
        co.operation = CollisionObject.ADD
        co.id = name
        co.header = pose.header
        p = Plane()
        p.coef = list(normal)
        p.coef.append(offset)
        co.planes = [p]
        co.plane_poses = [pose.pose]
        self._pub_co.publish(co)
        
    def attach_mesh(self, link, name, pose = None, filename = '', size = (1, 1, 1), touch_links = []):
        aco = AttachedCollisionObject()
        if pose!=None and not filename.empty():
            aco.object = self.__make_mesh(name, pose, filename, size)
        else:
            aco.object = self.__make_existing(name)
        aco.link_name = link
        aco.touch_links = [link]
        if len(touch_links) > 0:
            aco.touch_links = touch_links
        self._pub_aco.publish(aco)

    def attach_box(self, link, name, pose = None, size = (1, 1, 1), touch_links = []):
        aco = AttachedCollisionObject()
        if pose!=None:
            aco.object = self.__make_box(name, pose, size)
        else:
            aco.object = self.__make_existing(name)
        aco.link_name = link
        if len(touch_links) > 0:
            aco.touch_links = touch_links
        else:
            aco.touch_links = [link]
        self._pub_aco.publish(aco)

    def remove_world_object(self, name = None):
        """
        Remove an object from planning scene, or all if no name is provided         
        """
        co = CollisionObject()
        co.operation = CollisionObject.REMOVE
        if name != None:
            co.id = name
        self._pub_co.publish(co)

    def remove_attached_object(self, link, name = None):
        """
        Remove an attached object from planning scene, or all objects attached to this link if no name is provided             
        """
        aco = AttachedCollisionObject()
        aco.object.operation = CollisionObject.REMOVE
        aco.link_name = link
        if name != None:
            aco.object.id = name
        self._pub_aco.publish(aco)

    def get_known_object_names(self, with_type = False):
        """
        Get the names of all known objects in the world. If with_type is set to true, only return objects that have a known type.
        """
        return self._psi.get_known_object_names(with_type)

    def get_known_object_names_in_roi(self, minx, miny, minz, maxx, maxy, maxz, with_type = False):
        """
        Get the names of known objects in the world that are located within a bounding region (specified in the frame reported by
        get_planning_frame()). If with_type is set to true, only return objects that have a known type.
        """
        return self._psi.get_known_object_names_in_roi(minx, miny, minz, maxx, maxy, maxz, with_type)

    def get_object_poses(self, object_ids):
        """
        Get the poses from the objects identified by the given object ids list.
        """
        ser_ops = self._psi.get_object_poses(object_ids)
        ops = dict()
        for key in ser_ops:
            msg = Pose()
            conversions.msg_from_string(msg, ser_ops[key])
            ops[key] = msg
        return ops 

    def get_objects(self, object_ids = []):
        """
        Get the objects identified by the given object ids list. If no ids are provided, return all the known objects.
        """
        ser_objs = self._psi.get_objects(object_ids)
        objs = dict()
        for key in ser_objs:
            msg = CollisionObject()
            conversions.msg_from_string(msg, ser_objs[key])
            objs[key] = msg
        return objs 

    def get_attached_objects(self, object_ids = []):
        """
        Get the attached objects identified by the given object ids list. If no ids are provided, return all the attached objects.
        """
        ser_aobjs = self._psi.get_attached_objects(object_ids)
        aobjs = dict()
        for key in ser_aobjs:
            msg = AttachedCollisionObject()
            conversions.msg_from_string(msg, ser_aobjs[key])
            aobjs[key] = msg
        return aobjs <|MERGE_RESOLUTION|>--- conflicted
+++ resolved
@@ -54,16 +54,11 @@
     """ Simple interface to making updates to a planning scene """
 
     def __init__(self):
-<<<<<<< HEAD
         """ Create a planning scene interface; it uses both C++ wrapped methods and scene manipulation topics. """
         self._psi = _moveit_planning_scene_interface.PlanningSceneInterface()
 
-        self._pub_co = rospy.Publisher('/collision_object', CollisionObject)
-        self._pub_aco = rospy.Publisher('/attached_collision_object', AttachedCollisionObject)
-=======
         self._pub_co = rospy.Publisher('/collision_object', CollisionObject, queue_size=100)
         self._pub_aco = rospy.Publisher('/attached_collision_object', AttachedCollisionObject, queue_size=100)
->>>>>>> 0dec0922
 
     def __make_sphere(self, name, pose, radius):
         co = CollisionObject()
