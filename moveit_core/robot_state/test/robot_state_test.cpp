/*********************************************************************
 * Software License Agreement (BSD License)
 *
 *  Copyright (c) 2013, Willow Garage, Inc.
 *  All rights reserved.
 *
 *  Redistribution and use in source and binary forms, with or without
 *  modification, are permitted provided that the following conditions
 *  are met:
 *
 *   * Redistributions of source code must retain the above copyright
 *     notice, this list of conditions and the following disclaimer.
 *   * Redistributions in binary form must reproduce the above
 *     copyright notice, this list of conditions and the following
 *     disclaimer in the documentation and/or other materials provided
 *     with the distribution.
 *   * Neither the name of the Willow Garage nor the names of its
 *     contributors may be used to endorse or promote products derived
 *     from this software without specific prior written permission.
 *
 *  THIS SOFTWARE IS PROVIDED BY THE COPYRIGHT HOLDERS AND CONTRIBUTORS
 *  "AS IS" AND ANY EXPRESS OR IMPLIED WARRANTIES, INCLUDING, BUT NOT
 *  LIMITED TO, THE IMPLIED WARRANTIES OF MERCHANTABILITY AND FITNESS
 *  FOR A PARTICULAR PURPOSE ARE DISCLAIMED. IN NO EVENT SHALL THE
 *  COPYRIGHT OWNER OR CONTRIBUTORS BE LIABLE FOR ANY DIRECT, INDIRECT,
 *  INCIDENTAL, SPECIAL, EXEMPLARY, OR CONSEQUENTIAL DAMAGES (INCLUDING,
 *  BUT NOT LIMITED TO, PROCUREMENT OF SUBSTITUTE GOODS OR SERVICES;
 *  LOSS OF USE, DATA, OR PROFITS; OR BUSINESS INTERRUPTION) HOWEVER
 *  CAUSED AND ON ANY THEORY OF LIABILITY, WHETHER IN CONTRACT, STRICT
 *  LIABILITY, OR TORT (INCLUDING NEGLIGENCE OR OTHERWISE) ARISING IN
 *  ANY WAY OUT OF THE USE OF THIS SOFTWARE, EVEN IF ADVISED OF THE
 *  POSSIBILITY OF SUCH DAMAGE.
 *********************************************************************/

/* Author: Ioan Sucan */
#include <moveit/robot_model/robot_model.h>
#include <moveit/robot_state/robot_state.h>
#include <moveit/utils/robot_model_test_utils.h>
#include <urdf_parser/urdf_parser.h>
#if __has_include(<tf2_geometry_msgs/tf2_geometry_msgs.hpp>)
#include <tf2_geometry_msgs/tf2_geometry_msgs.hpp>
#else
#include <tf2_geometry_msgs/tf2_geometry_msgs.h>
#endif
#include <gtest/gtest.h>
#include <sstream>
#include <algorithm>
#include <ctype.h>

namespace
{
constexpr double EPSILON{ 1.e-9 };
}

#if 0  // unused function
static bool sameStringIgnoringWS(const std::string& s1, const std::string& s2)
{
  unsigned int i1 = 0;
  unsigned int i2 = 0;
  while (i1 < s1.size() && isspace(s1[i1]))
    i1++;
  while (i2 < s2.size() && isspace(s2[i2]))
    i2++;
  while (i1 < s1.size() && i2 < s2.size())
  {
    if (i1 < s1.size() && i2 < s2.size())
    {
      if (s1[i1] != s2[i2])
        return false;
      i1++;
      i2++;
    }
    while (i1 < s1.size() && isspace(s1[i1]))
      i1++;
    while (i2 < s2.size() && isspace(s2[i2]))
      i2++;
  }
  return i1 == s1.size() && i2 == s2.size();
}
#endif

static void expect_near(const Eigen::MatrixXd& x, const Eigen::MatrixXd& y,
                        double eps = std::numeric_limits<double>::epsilon())
{
  ASSERT_EQ(x.rows(), y.rows());
  ASSERT_EQ(x.cols(), y.cols());
  for (int r = 0; r < x.rows(); ++r)
    for (int c = 0; c < x.cols(); ++c)
      EXPECT_NEAR(x(r, c), y(r, c), eps) << "(r,c) = (" << r << "," << c << ")";
}

// clang-format off
#define EXPECT_NEAR_TRACED(...) {                 \
	SCOPED_TRACE("expect_near(" #__VA_ARGS__ ")"); \
	expect_near(__VA_ARGS__);                      \
}
// clang-format on

TEST(Loading, SimpleRobot)
{
  moveit::core::RobotModelBuilder builder("myrobot", "base_link");
  builder.addVirtualJoint("odom_combined", "base_link", "floating", "base_joint");
  ASSERT_TRUE(builder.isValid());
  moveit::core::RobotModelPtr model = builder.build();
  moveit::core::RobotState state(model);

  state.setToDefaultValues();

  // make sure that this copy constructor works
  moveit::core::RobotState new_state(state);

  EXPECT_EQ(new_state.getVariablePosition("base_joint/rot_w"), 1.0);

  EXPECT_EQ(std::string("myrobot"), model->getName());
  EXPECT_EQ((unsigned int)7, new_state.getVariableCount());

  const std::vector<moveit::core::LinkModel*>& links = model->getLinkModels();
  EXPECT_EQ((unsigned int)1, links.size());

  const std::vector<moveit::core::JointModel*>& joints = model->getJointModels();
  EXPECT_EQ((unsigned int)1, joints.size());

  const std::vector<std::string>& pgroups = model->getJointModelGroupNames();
  EXPECT_EQ((unsigned int)0, pgroups.size());
}

TEST(LoadingAndFK, SimpleRobot)
{
  moveit::core::RobotModelBuilder builder("myrobot", "base_link");
  geometry_msgs::msg::Pose pose;
  pose.position.x = -0.1;
  pose.position.y = 0;
  pose.position.z = 0;

  tf2::Quaternion q;
  q.setRPY(0, 0, -1);
  pose.orientation = tf2::toMsg(q);
  builder.addCollisionBox("base_link", { 1, 2, 1 }, pose);
  pose.position.x = 0;
  pose.position.y = 0;
  pose.position.z = 0;
  q.setRPY(0, 0, 0);
  pose.orientation = tf2::toMsg(q);
  builder.addVisualBox("base_link", { 1, 2, 1 }, pose);
  pose.position.x = 0;
  pose.position.y = 0.099;
  pose.position.z = 0;
  q.setRPY(0, 0, 0);
  pose.orientation = tf2::toMsg(q);
  builder.addInertial("base_link", 2.81, pose, 0.1, -0.2, 0.5, -0.09, 1, 0.101);
  builder.addVirtualJoint("odom_combined", "base_link", "planar", "base_joint");
  builder.addGroup({}, { "base_joint" }, "base");

  ASSERT_TRUE(builder.isValid());
  moveit::core::RobotModelPtr model = builder.build();
  moveit::core::RobotState state(model);

  EXPECT_EQ((unsigned int)3, state.getVariableCount());

  state.setToDefaultValues();

  EXPECT_EQ((unsigned int)1, (unsigned int)model->getJointModelCount());
  EXPECT_EQ((unsigned int)3, (unsigned int)model->getJointModels()[0]->getLocalVariableNames().size());

  std::map<std::string, double> joint_values;
  joint_values["base_joint/x"] = 10.0;
  joint_values["base_joint/y"] = 8.0;

  // testing incomplete state
  std::vector<std::string> missing_states;
  state.setVariablePositions(joint_values, missing_states);
  ASSERT_EQ(missing_states.size(), 1u);
  EXPECT_EQ(missing_states[0], std::string("base_joint/theta"));
  joint_values["base_joint/theta"] = 0.1;

  state.setVariablePositions(joint_values, missing_states);
  ASSERT_EQ(missing_states.size(), 0u);

  EXPECT_NEAR_TRACED(state.getGlobalLinkTransform("base_link").translation(), Eigen::Vector3d(10, 8, 0));

  state.setVariableAcceleration("base_joint/x", 0.0);

  const auto new_state = std::make_unique<moveit::core::RobotState>(state);  // making sure that values get copied
  EXPECT_NEAR_TRACED(state.getGlobalLinkTransform("base_link").translation(), Eigen::Vector3d(10, 8, 0));

  std::vector<double> jv(state.getVariableCount(), 0.0);
  jv[state.getRobotModel()->getVariableIndex("base_joint/x")] = 5.0;
  jv[state.getRobotModel()->getVariableIndex("base_joint/y")] = 4.0;
  jv[state.getRobotModel()->getVariableIndex("base_joint/theta")] = 0.0;

  state.setVariablePositions(jv);
  EXPECT_NEAR_TRACED(state.getGlobalLinkTransform("base_link").translation(), Eigen::Vector3d(5, 4, 0));
}

class OneRobot : public testing::Test
{
protected:
  void SetUp() override
  {
    static const std::string MODEL2 =
        "<?xml version=\"1.0\" ?>"
        "<robot name=\"one_robot\">"
        "<link name=\"base_link\">"
        "  <inertial>"
        "    <mass value=\"2.81\"/>"
        "    <origin rpy=\"0 0 0\" xyz=\"0.0 0.0 .0\"/>"
        "    <inertia ixx=\"0.1\" ixy=\"-0.2\" ixz=\"0.5\" iyy=\"-.09\" iyz=\"1\" izz=\"0.101\"/>"
        "  </inertial>"
        "  <collision name=\"my_collision\">"
        "    <origin rpy=\"0 0 0\" xyz=\"0 0 0\"/>"
        "    <geometry>"
        "      <box size=\"1 2 1\" />"
        "    </geometry>"
        "  </collision>"
        "  <visual>"
        "    <origin rpy=\"0 0 0\" xyz=\"0.0 0 0\"/>"
        "    <geometry>"
        "      <box size=\"1 2 1\" />"
        "    </geometry>"
        "  </visual>"
        "</link>"
        "<joint name=\"joint_a\" type=\"continuous\">"
        "   <axis xyz=\"0 0 1\"/>"
        "   <parent link=\"base_link\"/>"
        "   <child link=\"link_a\"/>"
        "   <origin rpy=\" 0.0 0 0 \" xyz=\"0.0 0 0 \"/>"
        "</joint>"
        "<link name=\"link_a\">"
        "  <inertial>"
        "    <mass value=\"1.0\"/>"
        "    <origin rpy=\"0 0 0\" xyz=\"0.0 0.0 .0\"/>"
        "    <inertia ixx=\"0.1\" ixy=\"-0.2\" ixz=\"0.5\" iyy=\"-.09\" iyz=\"1\" izz=\"0.101\"/>"
        "  </inertial>"
        "  <collision>"
        "    <origin rpy=\"0 0 0\" xyz=\"0 0 0\"/>"
        "    <geometry>"
        "      <box size=\"1 2 1\" />"
        "    </geometry>"
        "  </collision>"
        "  <visual>"
        "    <origin rpy=\"0 0 0\" xyz=\"0.0 0 0\"/>"
        "    <geometry>"
        "      <box size=\"1 2 1\" />"
        "    </geometry>"
        "  </visual>"
        "</link>"
        "<joint name=\"joint_b\" type=\"fixed\">"
        "  <parent link=\"link_a\"/>"
        "  <child link=\"link_b\"/>"
        "  <origin rpy=\" 0.0 -0.42 0 \" xyz=\"0.0 0.5 0 \"/>"
        "</joint>"
        "<link name=\"link_b\">"
        "  <inertial>"
        "    <mass value=\"1.0\"/>"
        "    <origin rpy=\"0 0 0\" xyz=\"0.0 0.0 .0\"/>"
        "    <inertia ixx=\"0.1\" ixy=\"-0.2\" ixz=\"0.5\" iyy=\"-.09\" iyz=\"1\" izz=\"0.101\"/>"
        "  </inertial>"
        "  <collision>"
        "    <origin rpy=\"0 0 0\" xyz=\"0 0 0\"/>"
        "    <geometry>"
        "      <box size=\"1 2 1\" />"
        "    </geometry>"
        "  </collision>"
        "  <visual>"
        "    <origin rpy=\"0 0 0\" xyz=\"0.0 0 0\"/>"
        "    <geometry>"
        "      <box size=\"1 2 1\" />"
        "    </geometry>"
        "  </visual>"
        "</link>"
        "  <joint name=\"joint_c\" type=\"prismatic\">"
        "    <axis xyz=\"1 0 0\"/>"
        "    <limit effort=\"100.0\" lower=\"0.0\" upper=\"0.09\" velocity=\"0.2\"/>"
        "    <safety_controller k_position=\"20.0\" k_velocity=\"500.0\" soft_lower_limit=\"0.0\" "
        "soft_upper_limit=\"0.089\"/>"
        "    <parent link=\"link_b\"/>"
        "    <child link=\"link_c\"/>"
        "    <origin rpy=\" 0.0 0.42 0.0 \" xyz=\"0.0 -0.1 0 \"/>"
        "  </joint>"
        "<link name=\"link_c\">"
        "  <inertial>"
        "    <mass value=\"1.0\"/>"
        "    <origin rpy=\"0 0 0\" xyz=\"0.0 0 .0\"/>"
        "    <inertia ixx=\"0.1\" ixy=\"-0.2\" ixz=\"0.5\" iyy=\"-.09\" iyz=\"1\" izz=\"0.101\"/>"
        "  </inertial>"
        "  <collision>"
        "    <origin rpy=\"0 0 0\" xyz=\"0 0 0\"/>"
        "    <geometry>"
        "      <box size=\"1 2 1\" />"
        "    </geometry>"
        "  </collision>"
        "  <visual>"
        "    <origin rpy=\"0 0 0\" xyz=\"0.0 0 0\"/>"
        "    <geometry>"
        "      <box size=\"1 2 1\" />"
        "    </geometry>"
        "  </visual>"
        "</link>"
        "  <joint name=\"mim_f\" type=\"prismatic\">"
        "    <axis xyz=\"1 0 0\"/>"
        "    <limit effort=\"100.0\" lower=\"0.0\" upper=\"0.19\" velocity=\"0.2\"/>"
        "    <parent link=\"link_c\"/>"
        "    <child link=\"link_d\"/>"
        "    <origin rpy=\" 0.0 0.0 0.0 \" xyz=\"0.1 0.1 0 \"/>"
        "    <mimic joint=\"joint_f\" multiplier=\"1.5\" offset=\"0.1\"/>"
        "  </joint>"
        "  <joint name=\"joint_f\" type=\"prismatic\">"
        "    <axis xyz=\"1 0 0\"/>"
        "    <limit effort=\"100.0\" lower=\"0.0\" upper=\"0.19\" velocity=\"0.2\"/>"
        "    <parent link=\"link_d\"/>"
        "    <child link=\"link_e\"/>"
        "    <origin rpy=\" 0.0 0.0 0.0 \" xyz=\"0.1 0.1 0 \"/>"
        "  </joint>"
        "<link name=\"link_d\">"
        "  <collision>"
        "    <origin rpy=\"0 0 0\" xyz=\"0 0 0\"/>"
        "    <geometry>"
        "      <box size=\"1 2 1\" />"
        "    </geometry>"
        "  </collision>"
        "  <visual>"
        "    <origin rpy=\"0 1 0\" xyz=\"0 0.1 0\"/>"
        "    <geometry>"
        "      <box size=\"1 2 1\" />"
        "    </geometry>"
        "  </visual>"
        "</link>"
        "<link name=\"link_e\">"
        "  <collision>"
        "    <origin rpy=\"0 0 0\" xyz=\"0 0 0\"/>"
        "    <geometry>"
        "      <box size=\"1 2 1\" />"
        "    </geometry>"
        "  </collision>"
        "  <visual>"
        "    <origin rpy=\"0 1 0\" xyz=\"0 0.1 0\"/>"
        "    <geometry>"
        "      <box size=\"1 2 1\" />"
        "    </geometry>"
        "  </visual>"
        "</link>"
        "</robot>";

    static const std::string SMODEL2 =
        "<?xml version=\"1.0\" ?>"
        "<robot name=\"one_robot\">"
        "<virtual_joint name=\"base_joint\" child_link=\"base_link\" parent_frame=\"odom_combined\" type=\"planar\"/>"
        "<group name=\"base_from_joints\">"
        "<joint name=\"base_joint\"/>"
        "<joint name=\"joint_a\"/>"
        "<joint name=\"joint_c\"/>"
        "</group>"
        "<group name=\"mim_joints\">"
        "<joint name=\"joint_f\"/>"
        "<joint name=\"mim_f\"/>"
        "</group>"
        "<group name=\"base_with_subgroups\">"
        "<group name=\"base_from_base_to_tip\"/>"
        "<joint name=\"joint_c\"/>"
        "</group>"
        "<group name=\"base_from_base_to_tip\">"
        "<chain base_link=\"base_link\" tip_link=\"link_b\"/>"
        "<joint name=\"base_joint\"/>"
        "</group>"
        "<group name=\"base_from_base_to_e\">"
        "<chain base_link=\"base_link\" tip_link=\"link_e\"/>"
        "<joint name=\"base_joint\"/>"
        "</group>"
        "<group name=\"base_with_bad_subgroups\">"
        "<group name=\"error\"/>"
        "</group>"
        "</robot>";

    urdf::ModelInterfaceSharedPtr urdf_model = urdf::parseURDF(MODEL2);
<<<<<<< HEAD
    auto srdf_model = std::make_shared<srdf::Model>();
=======
    srdf::ModelSharedPtr srdf_model = std::make_shared<srdf::Model>();
>>>>>>> 424a5b7b
    srdf_model->initString(*urdf_model, SMODEL2);
    robot_model_ = std::make_shared<moveit::core::RobotModel>(urdf_model, srdf_model);
  }

  void TearDown() override
  {
  }

protected:
  moveit::core::RobotModelConstPtr robot_model_;
};

TEST_F(OneRobot, FK)
{
  moveit::core::RobotModelConstPtr model = robot_model_;

  // testing that the two planning groups are the same
  const moveit::core::JointModelGroup* g_one = model->getJointModelGroup("base_from_joints");
  const moveit::core::JointModelGroup* g_two = model->getJointModelGroup("base_from_base_to_tip");
  const moveit::core::JointModelGroup* g_three = model->getJointModelGroup("base_with_subgroups");
  const moveit::core::JointModelGroup* g_four = model->getJointModelGroup("base_with_bad_subgroups");
  const moveit::core::JointModelGroup* g_mim = model->getJointModelGroup("mim_joints");

  ASSERT_TRUE(g_one != nullptr);
  ASSERT_TRUE(g_two != nullptr);
  ASSERT_TRUE(g_three != nullptr);
  ASSERT_TRUE(g_four == nullptr);

  // joint_b is a fixed joint, so no one should have it
  ASSERT_EQ(g_one->getJointModelNames().size(), 3u);
  ASSERT_EQ(g_two->getJointModelNames().size(), 3u);
  ASSERT_EQ(g_three->getJointModelNames().size(), 4u);
  ASSERT_EQ(g_mim->getJointModelNames().size(), 2u);

  // only the links in between the joints, and the children of the leafs
  ASSERT_EQ(g_one->getLinkModelNames().size(), 3u);
  // g_two only has three links
  ASSERT_EQ(g_two->getLinkModelNames().size(), 3u);
  ASSERT_EQ(g_three->getLinkModelNames().size(), 4u);

  std::vector<std::string> jmn = g_one->getJointModelNames();
  std::sort(jmn.begin(), jmn.end());
  EXPECT_EQ(jmn[0], "base_joint");
  EXPECT_EQ(jmn[1], "joint_a");
  EXPECT_EQ(jmn[2], "joint_c");
  jmn = g_two->getJointModelNames();
  std::sort(jmn.begin(), jmn.end());
  EXPECT_EQ(jmn[0], "base_joint");
  EXPECT_EQ(jmn[1], "joint_a");
  EXPECT_EQ(jmn[2], "joint_b");
  jmn = g_three->getJointModelNames();
  std::sort(jmn.begin(), jmn.end());
  EXPECT_EQ(jmn[0], "base_joint");
  EXPECT_EQ(jmn[1], "joint_a");
  EXPECT_EQ(jmn[2], "joint_b");
  EXPECT_EQ(jmn[3], "joint_c");

  // but they should have the same links to be updated
  ASSERT_EQ(g_one->getUpdatedLinkModels().size(), 6u);
  ASSERT_EQ(g_two->getUpdatedLinkModels().size(), 6u);
  ASSERT_EQ(g_three->getUpdatedLinkModels().size(), 6u);

  EXPECT_EQ(g_one->getUpdatedLinkModels()[0]->getName(), "base_link");
  EXPECT_EQ(g_one->getUpdatedLinkModels()[1]->getName(), "link_a");
  EXPECT_EQ(g_one->getUpdatedLinkModels()[2]->getName(), "link_b");
  EXPECT_EQ(g_one->getUpdatedLinkModels()[3]->getName(), "link_c");

  EXPECT_EQ(g_two->getUpdatedLinkModels()[0]->getName(), "base_link");
  EXPECT_EQ(g_two->getUpdatedLinkModels()[1]->getName(), "link_a");
  EXPECT_EQ(g_two->getUpdatedLinkModels()[2]->getName(), "link_b");
  EXPECT_EQ(g_two->getUpdatedLinkModels()[3]->getName(), "link_c");

  EXPECT_EQ(g_three->getUpdatedLinkModels()[0]->getName(), "base_link");
  EXPECT_EQ(g_three->getUpdatedLinkModels()[1]->getName(), "link_a");
  EXPECT_EQ(g_three->getUpdatedLinkModels()[2]->getName(), "link_b");
  EXPECT_EQ(g_three->getUpdatedLinkModels()[3]->getName(), "link_c");

  // bracketing so the state gets destroyed before we bring down the model

  moveit::core::RobotState state(model);

  EXPECT_EQ((unsigned int)7, state.getVariableCount());

  state.setToDefaultValues();

  std::map<std::string, double> joint_values;
  joint_values["base_joint/x"] = 1.0;
  joint_values["base_joint/y"] = 1.0;
  joint_values["base_joint/theta"] = 0.5;
  joint_values["joint_a"] = -0.5;
  joint_values["joint_c"] = 0.08;
  state.setVariablePositions(joint_values);

  EXPECT_NEAR_TRACED(state.getGlobalLinkTransform("base_link").translation(), Eigen::Vector3d(1, 1, 0));
  EXPECT_NEAR(0.0, Eigen::Quaterniond(state.getGlobalLinkTransform("base_link").linear()).x(), 1e-5);
  EXPECT_NEAR(0.0, Eigen::Quaterniond(state.getGlobalLinkTransform("base_link").linear()).y(), 1e-5);
  EXPECT_NEAR(0.247404, Eigen::Quaterniond(state.getGlobalLinkTransform("base_link").linear()).z(), 1e-5);
  EXPECT_NEAR(0.968912, Eigen::Quaterniond(state.getGlobalLinkTransform("base_link").linear()).w(), 1e-5);

  EXPECT_NEAR_TRACED(state.getGlobalLinkTransform("link_a").translation(), Eigen::Vector3d(1, 1, 0));
  EXPECT_NEAR(0.0, Eigen::Quaterniond(state.getGlobalLinkTransform("link_a").linear()).x(), 1e-5);
  EXPECT_NEAR(0.0, Eigen::Quaterniond(state.getGlobalLinkTransform("link_a").linear()).y(), 1e-5);
  EXPECT_NEAR(0.0, Eigen::Quaterniond(state.getGlobalLinkTransform("link_a").linear()).z(), 1e-5);
  EXPECT_NEAR(1.0, Eigen::Quaterniond(state.getGlobalLinkTransform("link_a").linear()).w(), 1e-5);

  EXPECT_NEAR_TRACED(state.getGlobalLinkTransform("link_b").translation(), Eigen::Vector3d(1, 1.5, 0));
  EXPECT_NEAR(0.0, Eigen::Quaterniond(state.getGlobalLinkTransform("link_b").linear()).x(), 1e-5);
  EXPECT_NEAR(-0.2084598, Eigen::Quaterniond(state.getGlobalLinkTransform("link_b").linear()).y(), 1e-5);
  EXPECT_NEAR(0.0, Eigen::Quaterniond(state.getGlobalLinkTransform("link_b").linear()).z(), 1e-5);
  EXPECT_NEAR(0.97803091, Eigen::Quaterniond(state.getGlobalLinkTransform("link_b").linear()).w(), 1e-5);

  EXPECT_NEAR_TRACED(state.getGlobalLinkTransform("link_c").translation(), Eigen::Vector3d(1.08, 1.4, 0));
  EXPECT_NEAR(0.0, Eigen::Quaterniond(state.getGlobalLinkTransform("link_c").linear()).x(), 1e-5);
  EXPECT_NEAR(0.0, Eigen::Quaterniond(state.getGlobalLinkTransform("link_c").linear()).y(), 1e-5);
  EXPECT_NEAR(0.0, Eigen::Quaterniond(state.getGlobalLinkTransform("link_c").linear()).z(), 1e-5);
  EXPECT_NEAR(1.0, Eigen::Quaterniond(state.getGlobalLinkTransform("link_c").linear()).w(), 1e-5);

  EXPECT_TRUE(state.satisfiesBounds());

  std::map<std::string, double> upd_a;
  upd_a["joint_a"] = 0.2;
  state.setVariablePositions(upd_a);
  EXPECT_TRUE(state.satisfiesBounds(model->getJointModel("joint_a")));
  EXPECT_NEAR(state.getVariablePosition("joint_a"), 0.2, 1e-3);
  state.enforceBounds();
  EXPECT_NEAR(state.getVariablePosition("joint_a"), 0.2, 1e-3);

  upd_a["joint_a"] = 3.2;
  state.setVariablePositions(upd_a);
  EXPECT_TRUE(state.satisfiesBounds(model->getJointModel("joint_a")));
  EXPECT_NEAR(state.getVariablePosition("joint_a"), 3.2, 1e-3);
  state.enforceBounds();
  EXPECT_NEAR(state.getVariablePosition("joint_a"), -3.083185, 1e-3);
  EXPECT_TRUE(state.satisfiesBounds(model->getJointModel("joint_a")));

  // mimic joints
  state.setToDefaultValues();
  EXPECT_TRUE(state.dirtyLinkTransforms());
  EXPECT_NEAR_TRACED(state.getGlobalLinkTransform("link_c").translation(), Eigen::Vector3d(0.0, 0.4, 0));
  EXPECT_NEAR_TRACED(state.getGlobalLinkTransform("link_d").translation(), Eigen::Vector3d(0.2, 0.5, 0));
  EXPECT_NEAR_TRACED(state.getGlobalLinkTransform("link_e").translation(), Eigen::Vector3d(0.3, 0.6, 0));

  // setVariablePosition should update corresponding mimic joints too
  state.setVariablePosition("joint_f", 1.0);
  EXPECT_EQ(state.getVariablePosition("joint_f"), 1.0);
  EXPECT_EQ(state.getVariablePosition("mim_f"), 1.6);
  EXPECT_TRUE(state.dirtyLinkTransforms());
  EXPECT_NEAR_TRACED(state.getGlobalLinkTransform("link_c").translation(), Eigen::Vector3d(0.0, 0.4, 0));
  EXPECT_NEAR_TRACED(state.getGlobalLinkTransform("link_d").translation(), Eigen::Vector3d(1.7, 0.5, 0));
  EXPECT_NEAR_TRACED(state.getGlobalLinkTransform("link_e").translation(), Eigen::Vector3d(2.8, 0.6, 0));

  ASSERT_EQ(g_mim->getVariableCount(), 2u);
  double gstate[2];
  state.copyJointGroupPositions(g_mim, gstate);

  // setToRandomPositions() uses a different mechanism to update mimic joints
  state.setToRandomPositions(g_mim);
  double joint_f = state.getVariablePosition("joint_f");
  double mim_f = state.getVariablePosition("mim_f");
  EXPECT_NEAR(mim_f, 1.5 * joint_f + 0.1, 1e-8);
  EXPECT_TRUE(state.dirtyLinkTransforms());
  EXPECT_NEAR_TRACED(state.getGlobalLinkTransform("link_c").translation(), Eigen::Vector3d(0.0, 0.4, 0));
  EXPECT_NEAR_TRACED(state.getGlobalLinkTransform("link_d").translation(), Eigen::Vector3d(0.1 + mim_f, 0.5, 0));
  EXPECT_NEAR_TRACED(state.getGlobalLinkTransform("link_e").translation(),
                     Eigen::Vector3d(0.1 + mim_f + joint_f + 0.1, 0.6, 0));

  // setJointGroupPositions() uses a different mechanism to update mimic joints
  state.setJointGroupPositions(g_mim, gstate);
  EXPECT_EQ(state.getVariablePosition("joint_f"), 1.0);
  EXPECT_EQ(state.getVariablePosition("mim_f"), 1.6);
  EXPECT_TRUE(state.dirtyLinkTransforms());
  EXPECT_NEAR_TRACED(state.getGlobalLinkTransform("link_c").translation(), Eigen::Vector3d(0.0, 0.4, 0));
  EXPECT_NEAR_TRACED(state.getGlobalLinkTransform("link_d").translation(), Eigen::Vector3d(1.7, 0.5, 0));
  EXPECT_NEAR_TRACED(state.getGlobalLinkTransform("link_e").translation(), Eigen::Vector3d(2.8, 0.6, 0));
}

TEST_F(OneRobot, testPrintCurrentPositionWithJointLimits)
{
  moveit::core::RobotState state(robot_model_);
  const moveit::core::JointModelGroup* joint_model_group = robot_model_->getJointModelGroup("base_from_base_to_e");
  ASSERT_TRUE(joint_model_group);

  state.setToDefaultValues();

  std::cout << "\nVisual inspection should show NO joints out of bounds:\n";
  state.printStatePositionsWithJointLimits(joint_model_group);

  std::cout << "\nVisual inspection should show ONE joint out of bounds:\n";
  std::vector<double> single_joint(1);
  single_joint[0] = -1.0;
  state.setJointPositions("joint_c", single_joint);
  state.printStatePositionsWithJointLimits(joint_model_group);

  std::cout << "\nVisual inspection should show TWO joint out of bounds:\n";
  single_joint[0] = 1.0;
  state.setJointPositions("joint_f", single_joint);
  state.printStatePositionsWithJointLimits(joint_model_group);

  std::cout << "\nVisual inspection should show ONE joint out of bounds:\n";
  single_joint[0] = 0.19;
  state.setJointPositions("joint_f", single_joint);
  state.printStatePositionsWithJointLimits(joint_model_group);
}

TEST_F(OneRobot, testInterpolation)
{
  moveit::core::RobotState state_a(robot_model_);

  // Interpolate with itself
  state_a.setToDefaultValues();
  moveit::core::RobotState state_b(state_a);
  moveit::core::RobotState interpolated_state(state_a);
  for (size_t i = 0; i <= 10; ++i)
  {
    state_a.interpolate(state_b, static_cast<double>(i) / 10., interpolated_state,
                        robot_model_->getJointModelGroup("base_from_base_to_e"));
    EXPECT_NEAR(state_a.distance(state_b), 0, EPSILON)
        << "Interpolation between identical states yielded a different state.";

    for (const auto& link_name : robot_model_->getLinkModelNames())
    {
      EXPECT_FALSE(interpolated_state.getCollisionBodyTransform(link_name, 0).matrix().hasNaN())
          << "Interpolation between identical states yielded NaN value.";
    }
  }

  // Some simple interpolation
  std::map<std::string, double> joint_values;
  joint_values["base_joint/x"] = 1.0;
  joint_values["base_joint/y"] = 1.0;
  state_a.setVariablePositions(joint_values);
  joint_values["base_joint/x"] = 0.0;
  joint_values["base_joint/y"] = 2.0;
  state_b.setVariablePositions(joint_values);
  EXPECT_NEAR(3 * std::sqrt(2), state_a.distance(state_b), EPSILON) << "Simple interpolation of base_joint failed.";

  state_a.interpolate(state_b, 0.5, interpolated_state, robot_model_->getJointModelGroup("base_from_base_to_e"));
  EXPECT_NEAR(0., state_a.distance(interpolated_state) - state_b.distance(interpolated_state), EPSILON)
      << "Simple interpolation of base_joint failed.";
  EXPECT_NEAR(0.5, interpolated_state.getVariablePosition("base_joint/x"), EPSILON)
      << "Simple interpolation of base_joint failed.";
  EXPECT_NEAR(1.5, interpolated_state.getVariablePosition("base_joint/y"), EPSILON)
      << "Simple interpolation of base_joint failed.";
  state_a.interpolate(state_b, 0.1, interpolated_state, robot_model_->getJointModelGroup("base_from_base_to_e"));
  EXPECT_NEAR(0.9, interpolated_state.getVariablePosition("base_joint/x"), EPSILON)
      << "Simple interpolation of base_joint failed.";
  EXPECT_NEAR(1.1, interpolated_state.getVariablePosition("base_joint/y"), EPSILON)
      << "Simple interpolation of base_joint failed.";

  // Interpolate all the joints
  joint_values["base_joint/x"] = 0.0;
  joint_values["base_joint/y"] = 20.0;
  joint_values["base_joint/theta"] = 3 * M_PI / 4;
  joint_values["joint_a"] = -4 * M_PI / 5;
  joint_values["joint_c"] = 0.0;
  joint_values["joint_f"] = 1.0;
  state_a.setVariablePositions(joint_values);

  joint_values["base_joint/x"] = 10.0;
  joint_values["base_joint/y"] = 0.0;
  joint_values["base_joint/theta"] = -3 * M_PI / 4;
  joint_values["joint_a"] = 4 * M_PI / 5;
  joint_values["joint_c"] = 0.07;
  joint_values["joint_f"] = 0.0;
  state_b.setVariablePositions(joint_values);

  for (size_t i = 0; i <= 5; ++i)
  {
    double t = static_cast<double>(i) / 5.;
    state_a.interpolate(state_b, t, interpolated_state, robot_model_->getJointModelGroup("base_from_base_to_e"));
    EXPECT_NEAR(10.0 * t, interpolated_state.getVariablePosition("base_joint/x"), EPSILON)
        << "Base joint interpolation failed.";
    EXPECT_NEAR(20.0 * (1 - t), interpolated_state.getVariablePosition("base_joint/y"), EPSILON)
        << "Base joint interpolation failed.";
    if (t < 0.5)
    {
      EXPECT_NEAR(3 * M_PI / 4 + (M_PI / 2) * t, interpolated_state.getVariablePosition("base_joint/theta"), EPSILON)
          << "Base joint theta interpolation failed.";
      EXPECT_NEAR(-4 * M_PI / 5 - (2 * M_PI / 5) * t, interpolated_state.getVariablePosition("joint_a"), EPSILON)
          << "Continuous joint interpolation failed.";
    }
    else
    {
      EXPECT_NEAR(-3 * M_PI / 4 - (M_PI / 2) * (1 - t), interpolated_state.getVariablePosition("base_joint/theta"),
                  EPSILON)
          << "Base joint theta interpolation failed.";
      EXPECT_NEAR(4 * M_PI / 5 + (2 * M_PI / 5) * (1 - t), interpolated_state.getVariablePosition("joint_a"), EPSILON)
          << "Continuous joint interpolation failed.";
    }
    EXPECT_NEAR(0.07 * t, interpolated_state.getVariablePosition("joint_c"), EPSILON)
        << "Interpolation of joint_c failed.";
    EXPECT_NEAR(1 - t, interpolated_state.getVariablePosition("joint_f"), EPSILON)
        << "Interpolation of joint_f failed.";
    EXPECT_NEAR(1.5 * (1 - t) + 0.1, interpolated_state.getVariablePosition("mim_f"), EPSILON)
        << "Interpolation of mimic joint mim_f failed.";
  }

  bool nan_exception = false;
  try
  {
    state_a.interpolate(state_b, 1. / 0., interpolated_state, robot_model_->getJointModelGroup("base_from_base_to_e"));
  }
  catch (std::exception& e)
  {
    std::cout << "Caught expected exception: " << e.what() << '\n';
    nan_exception = true;
  }
  EXPECT_TRUE(nan_exception) << "NaN interpolation parameter did not create expected exception.";
}

TEST_F(OneRobot, rigidlyConnectedParent)
{
  // link_e is its own rigidly-connected parent
  const moveit::core::LinkModel* link_e{ robot_model_->getLinkModel("link_e") };
  EXPECT_EQ(robot_model_->getRigidlyConnectedParentLinkModel(link_e), link_e);

  // link_b is rigidly connected to its parent link_a
  const moveit::core::LinkModel* link_a{ robot_model_->getLinkModel("link_a") };
  const moveit::core::LinkModel* link_b{ robot_model_->getLinkModel("link_b") };
  EXPECT_EQ(robot_model_->getRigidlyConnectedParentLinkModel(link_b), link_a);

  moveit::core::RobotState state(robot_model_);

  EXPECT_EQ(state.getRigidlyConnectedParentLinkModel("link_b"), link_a);

  // attach "object" with "subframe" to link_b
  state.attachBody(std::make_unique<moveit::core::AttachedBody>(
      link_b, "object", Eigen::Isometry3d::Identity(), std::vector<shapes::ShapeConstPtr>{},
      EigenSTL::vector_Isometry3d{}, std::set<std::string>{}, trajectory_msgs::msg::JointTrajectory{},
      moveit::core::FixedTransformsMap{ { "subframe", Eigen::Isometry3d::Identity() } }));

  // RobotState's version should resolve these too
  EXPECT_EQ(link_a, state.getRigidlyConnectedParentLinkModel("object"));
  EXPECT_EQ(link_a, state.getRigidlyConnectedParentLinkModel("object/subframe"));

  // test failure cases
  EXPECT_EQ(nullptr, state.getRigidlyConnectedParentLinkModel("no_object"));
  EXPECT_EQ(nullptr, state.getRigidlyConnectedParentLinkModel("object/no_subframe"));
  EXPECT_EQ(nullptr, state.getRigidlyConnectedParentLinkModel(""));
  EXPECT_EQ(nullptr, state.getRigidlyConnectedParentLinkModel("object/"));
  EXPECT_EQ(nullptr, state.getRigidlyConnectedParentLinkModel("/"));
}

int main(int argc, char** argv)
{
  testing::InitGoogleTest(&argc, argv);
  return RUN_ALL_TESTS();
}<|MERGE_RESOLUTION|>--- conflicted
+++ resolved
@@ -372,11 +372,7 @@
         "</robot>";
 
     urdf::ModelInterfaceSharedPtr urdf_model = urdf::parseURDF(MODEL2);
-<<<<<<< HEAD
     auto srdf_model = std::make_shared<srdf::Model>();
-=======
-    srdf::ModelSharedPtr srdf_model = std::make_shared<srdf::Model>();
->>>>>>> 424a5b7b
     srdf_model->initString(*urdf_model, SMODEL2);
     robot_model_ = std::make_shared<moveit::core::RobotModel>(urdf_model, srdf_model);
   }
