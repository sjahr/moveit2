/*********************************************************************
 * Software License Agreement (BSD License)
 *
 *  Copyright (c) 2011, Willow Garage, Inc.
 *  All rights reserved.
 *
 *  Redistribution and use in source and binary forms, with or without
 *  modification, are permitted provided that the following conditions
 *  are met:
 *
 *   * Redistributions of source code must retain the above copyright
 *     notice, this list of conditions and the following disclaimer.
 *   * Redistributions in binary form must reproduce the above
 *     copyright notice, this list of conditions and the following
 *     disclaimer in the documentation and/or other materials provided
 *     with the distribution.
 *   * Neither the name of Willow Garage nor the names of its
 *     contributors may be used to endorse or promote products derived
 *     from this software without specific prior written permission.
 *
 *  THIS SOFTWARE IS PROVIDED BY THE COPYRIGHT HOLDERS AND CONTRIBUTORS
 *  "AS IS" AND ANY EXPRESS OR IMPLIED WARRANTIES, INCLUDING, BUT NOT
 *  LIMITED TO, THE IMPLIED WARRANTIES OF MERCHANTABILITY AND FITNESS
 *  FOR A PARTICULAR PURPOSE ARE DISCLAIMED. IN NO EVENT SHALL THE
 *  COPYRIGHT OWNER OR CONTRIBUTORS BE LIABLE FOR ANY DIRECT, INDIRECT,
 *  INCIDENTAL, SPECIAL, EXEMPLARY, OR CONSEQUENTIAL DAMAGES (INCLUDING,
 *  BUT NOT LIMITED TO, PROCUREMENT OF SUBSTITUTE GOODS OR SERVICES;
 *  LOSS OF USE, DATA, OR PROFITS; OR BUSINESS INTERRUPTION) HOWEVER
 *  CAUSED AND ON ANY THEORY OF LIABILITY, WHETHER IN CONTRACT, STRICT
 *  LIABILITY, OR TORT (INCLUDING NEGLIGENCE OR OTHERWISE) ARISING IN
 *  ANY WAY OUT OF THE USE OF THIS SOFTWARE, EVEN IF ADVISED OF THE
 *  POSSIBILITY OF SUCH DAMAGE.
 *********************************************************************/

/* Author: Ioan Sucan */

#pragma once

#include <moveit/constraint_samplers/constraint_sampler.h>
#include <visualization_msgs/msg/marker_array.hpp>
#include "rclcpp/rclcpp.hpp"

namespace constraint_samplers
{
void visualizeDistribution(const ConstraintSamplerPtr& sampler, const robot_state::RobotState& reference_state,
                           const std::string& link_name, unsigned int sample_count,
                           visualization_msgs::msg::MarkerArray& markers);

void visualizeDistribution(const moveit_msgs::msg::Constraints& constr,
                           const planning_scene::PlanningSceneConstPtr& scene, const std::string& group,
                           const std::string& link_name, unsigned int sample_count,
                           visualization_msgs::msg::MarkerArray& markers);

double countSamplesPerSecond(const ConstraintSamplerPtr& sampler, const robot_state::RobotState& reference_state);

<<<<<<< HEAD
double countSamplesPerSecond(const moveit_msgs::msg::Constraints& constr,
                             const planning_scene::PlanningSceneConstPtr& scene, const std::string& group);
}

#endif
=======
double countSamplesPerSecond(const moveit_msgs::Constraints& constr, const planning_scene::PlanningSceneConstPtr& scene,
                             const std::string& group);
}
>>>>>>> 1a308e47
<|MERGE_RESOLUTION|>--- conflicted
+++ resolved
@@ -53,14 +53,6 @@
 
 double countSamplesPerSecond(const ConstraintSamplerPtr& sampler, const robot_state::RobotState& reference_state);
 
-<<<<<<< HEAD
 double countSamplesPerSecond(const moveit_msgs::msg::Constraints& constr,
                              const planning_scene::PlanningSceneConstPtr& scene, const std::string& group);
-}
-
-#endif
-=======
-double countSamplesPerSecond(const moveit_msgs::Constraints& constr, const planning_scene::PlanningSceneConstPtr& scene,
-                             const std::string& group);
-}
->>>>>>> 1a308e47
+}