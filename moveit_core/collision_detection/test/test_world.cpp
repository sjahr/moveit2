--- conflicted
+++ resolved
@@ -180,13 +180,8 @@
     EXPECT_FALSE(world.hasObject("mix1"));
     EXPECT_TRUE(world.hasObject("ball2"));
 
-<<<<<<< HEAD
     // ask for nonexistent object
-    collision_detection::World::ObjectConstPtr obj3 = world.getObject("abc");
-=======
-    // ask for nonexistant object
     World::ObjectConstPtr obj3 = world.getObject("abc");
->>>>>>> c88f6fb6
     EXPECT_FALSE(obj3);
   }
 
@@ -229,12 +224,7 @@
 };
 
 /* notification callback */
-<<<<<<< HEAD
-static void TrackChangesNotify(TestAction& ta, const collision_detection::World::ObjectConstPtr& obj,
-                               collision_detection::World::Action action)
-=======
 static void TrackChangesNotify(TestAction& ta, const World::ObjectConstPtr& obj, World::Action action)
->>>>>>> c88f6fb6
 {
   ta.obj_ = *obj;
   ta.action_ = action;
@@ -246,18 +236,10 @@
   World world;
 
   TestAction ta;
-<<<<<<< HEAD
-  collision_detection::World::ObserverHandle observer_ta;
-  observer_ta = world.addObserver(
-      [&ta](const collision_detection::World::ObjectConstPtr& object, collision_detection::World::Action action) {
-        return TrackChangesNotify(ta, object, action);
-      });
-=======
   World::ObserverHandle observer_ta;
   observer_ta = world.addObserver([&ta](const World::ObjectConstPtr& object, World::Action action) {
     return TrackChangesNotify(ta, object, action);
   });
->>>>>>> c88f6fb6
 
   // Create some shapes
   shapes::ShapePtr ball = std::make_shared<shapes::Sphere>(1.0);
@@ -287,18 +269,10 @@
   ta.reset();
 
   TestAction ta2;
-<<<<<<< HEAD
-  collision_detection::World::ObserverHandle observer_ta2;
-  observer_ta2 = world.addObserver(
-      [&ta2](const collision_detection::World::ObjectConstPtr& object, collision_detection::World::Action action) {
-        return TrackChangesNotify(ta2, object, action);
-      });
-=======
   World::ObserverHandle observer_ta2;
   observer_ta2 = world.addObserver([&ta2](const World::ObjectConstPtr& object, World::Action action) {
     return TrackChangesNotify(ta2, object, action);
   });
->>>>>>> c88f6fb6
 
   world.addToObject("obj2", cyl, Eigen::Isometry3d::Identity());
 
@@ -335,18 +309,10 @@
   EXPECT_EQ(2, ta2.cnt_);
 
   TestAction ta3;
-<<<<<<< HEAD
-  collision_detection::World::ObserverHandle observer_ta3;
-  observer_ta3 = world.addObserver(
-      [&ta3](const collision_detection::World::ObjectConstPtr& object, collision_detection::World::Action action) {
-        return TrackChangesNotify(ta3, object, action);
-      });
-=======
   World::ObserverHandle observer_ta3;
   observer_ta3 = world.addObserver([&ta3](const World::ObjectConstPtr& object, World::Action action) {
     return TrackChangesNotify(ta3, object, action);
   });
->>>>>>> c88f6fb6
 
   bool rm_good = world.removeShapeFromObject("obj2", cyl);
   EXPECT_TRUE(rm_good);
@@ -411,18 +377,10 @@
   World world;
 
   TestAction ta;
-<<<<<<< HEAD
-  collision_detection::World::ObserverHandle observer_ta;
-  observer_ta = world.addObserver(
-      [&ta](const collision_detection::World::ObjectConstPtr& object, collision_detection::World::Action action) {
-        return TrackChangesNotify(ta, object, action);
-      });
-=======
   World::ObserverHandle observer_ta;
   observer_ta = world.addObserver([&ta](const World::ObjectConstPtr& object, World::Action action) {
     return TrackChangesNotify(ta, object, action);
   });
->>>>>>> c88f6fb6
 
   // Create shapes
   shapes::ShapePtr ball = std::make_shared<shapes::Sphere>(1.0);
