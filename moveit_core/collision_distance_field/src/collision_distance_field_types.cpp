/*********************************************************************
 * Software License Agreement (BSD License)
 *
 *  Copyright (c) 2010, Willow Garage, Inc.
 *  All rights reserved.
 *
 *  Redistribution and use in source and binary forms, with or without
 *  modification, are permitted provided that the following conditions
 *  are met:
 *
 *   * Redistributions of source code must retain the above copyright
 *     notice, this list of conditions and the following disclaimer.
 *   * Redistributions in binary form must reproduce the above
 *     copyright notice, this list of conditions and the following
 *     disclaimer in the documentation and/or other materials provided
 *     with the distribution.
 *   * Neither the name of the Willow Garage nor the names of its
 *     contributors may be used to endorse or promote products derived
 *     from this software without specific prior written permission.
 *
 *  THIS SOFTWARE IS PROVIDED BY THE COPYRIGHT HOLDERS AND CONTRIBUTORS
 *  "AS IS" AND ANY EXPRESS OR IMPLIED WARRANTIES, INCLUDING, BUT NOT
 *  LIMITED TO, THE IMPLIED WARRANTIES OF MERCHANTABILITY AND FITNESS
 *  FOR A PARTICULAR PURPOSE ARE DISCLAIMED. IN NO EVENT SHALL THE
 *  COPYRIGHT OWNER OR CONTRIBUTORS BE LIABLE FOR ANY DIRECT, INDIRECT,
 *  INCIDENTAL, SPECIAL, EXEMPLARY, OR CONSEQUENTIAL DAMAGES (INCLUDING,
 *  BUT NOT LIMITED TO, PROCUREMENT OF SUBSTITUTE GOODS OR SERVICES;
 *  LOSS OF USE, DATA, OR PROFITS; OR BUSINESS INTERRUPTION) HOWEVER
 *  CAUSED AND ON ANY THEORY OF LIABILITY, WHETHER IN CONTRACT, STRICT
 *  LIABILITY, OR TORT (INCLUDING NEGLIGENCE OR OTHERWISE) ARISING IN
 *  ANY WAY OUT OF THE USE OF THIS SOFTWARE, EVEN IF ADVISED OF THE
 *  POSSIBILITY OF SUCH DAMAGE.
 *********************************************************************/

/* Author: E. Gil Jones */

#include <moveit/collision_distance_field/collision_distance_field_types.h>
#include <geometric_shapes/body_operations.h>
#include <moveit/distance_field/distance_field.h>
#include <moveit/distance_field/find_internal_points.h>
#include <memory>

const static double EPSILON = 0.0001;

namespace collision_detection
{
static const rclcpp::Logger LOGGER =
    rclcpp::get_logger("moveit_collision_distance_field.collision_distance_field_types");

std::vector<CollisionSphere> determineCollisionSpheres(const bodies::Body* body, Eigen::Isometry3d& relative_transform)
{
  std::vector<CollisionSphere> css;

  bodies::BoundingCylinder cyl;
  body->computeBoundingCylinder(cyl);
  unsigned int num_points = ceil(cyl.length / (cyl.radius / 2.0));
  double spacing = cyl.length / ((num_points * 1.0) - 1.0);
  relative_transform = body->getPose().inverse() * cyl.pose;

  for (unsigned int i = 1; i < num_points - 1; ++i)
  {
    CollisionSphere cs(relative_transform * Eigen::Vector3d(0, 0, (-cyl.length / 2.0) + i * spacing), cyl.radius);
    css.push_back(cs);
  }

  return css;
}

bool PosedDistanceField::getCollisionSphereGradients(const std::vector<CollisionSphere>& sphere_list,
                                                     const EigenSTL::vector_Vector3d& sphere_centers,
                                                     GradientInfo& gradient, const CollisionType& type,
                                                     double tolerance, bool subtract_radii, double maximum_value,
                                                     bool stop_at_first_collision)
{
  // assumes gradient is properly initialized

  bool in_collision = false;
  for (unsigned int i = 0; i < sphere_list.size(); ++i)
  {
    Eigen::Vector3d p = sphere_centers[i];
    Eigen::Vector3d grad(0, 0, 0);
    bool in_bounds;
    double dist = this->getDistanceGradient(p.x(), p.y(), p.z(), grad.x(), grad.y(), grad.z(), in_bounds);
    if (!in_bounds && grad.norm() > 0)
    {
      // out of bounds
      return true;
    }

    if (dist < maximum_value)
    {
      if (subtract_radii)
      {
        dist -= sphere_list[i].radius_;

        if ((dist < 0) && (-dist >= tolerance))
        {
          in_collision = true;
        }

        dist = std::abs(dist);
      }
      else
      {
        if (sphere_list[i].radius_ - dist > tolerance)
        {
          in_collision = true;
        }
      }

      if (dist < gradient.closest_distance)
      {
        gradient.closest_distance = dist;
      }

      if (dist < gradient.distances[i])
      {
        gradient.types[i] = type;
        gradient.distances[i] = dist;
        gradient.gradients[i] = grad;
      }
    }

    if (stop_at_first_collision && in_collision)
    {
      return true;
    }
  }
  return in_collision;
}

bool getCollisionSphereGradients(const distance_field::DistanceField* distance_field,
                                 const std::vector<CollisionSphere>& sphere_list,
                                 const EigenSTL::vector_Vector3d& sphere_centers, GradientInfo& gradient,
                                 const CollisionType& type, double tolerance, bool subtract_radii, double maximum_value,
                                 bool stop_at_first_collision)
{
  // assumes gradient is properly initialized

  bool in_collision = false;
  for (unsigned int i = 0; i < sphere_list.size(); ++i)
  {
    Eigen::Vector3d p = sphere_centers[i];
    Eigen::Vector3d grad;
    bool in_bounds;
    double dist = distance_field->getDistanceGradient(p.x(), p.y(), p.z(), grad.x(), grad.y(), grad.z(), in_bounds);
    if (!in_bounds && grad.norm() > EPSILON)
    {
      RCLCPP_DEBUG(LOGGER, "Collision sphere point is out of bounds %lf, %lf, %lf", p.x(), p.y(), p.z());
      return true;
    }

    if (dist < maximum_value)
    {
      if (subtract_radii)
      {
        dist -= sphere_list[i].radius_;

        if ((dist < 0) && (-dist >= tolerance))
        {
          in_collision = true;
        }
      }
      else
      {
        if (sphere_list[i].radius_ - dist > tolerance)
        {
          in_collision = true;
        }
      }

      if (dist < gradient.closest_distance)
      {
        gradient.closest_distance = dist;
      }

      if (dist < gradient.distances[i])
      {
        gradient.types[i] = type;
        gradient.distances[i] = dist;
        gradient.gradients[i] = grad;
      }
    }

    if (stop_at_first_collision && in_collision)
    {
      return true;
    }
  }
  return in_collision;
}

bool getCollisionSphereCollision(const distance_field::DistanceField* distance_field,
                                 const std::vector<CollisionSphere>& sphere_list,
                                 const EigenSTL::vector_Vector3d& sphere_centers, double maximum_value,
                                 double tolerance)
{
  for (unsigned int i = 0; i < sphere_list.size(); ++i)
  {
    Eigen::Vector3d p = sphere_centers[i];
    Eigen::Vector3d grad;
    bool in_bounds = true;
    double dist = distance_field->getDistanceGradient(p.x(), p.y(), p.z(), grad.x(), grad.y(), grad.z(), in_bounds);

    if (!in_bounds && grad.norm() > 0)
    {
      RCLCPP_DEBUG(LOGGER, "Collision sphere point is out of bounds");
      return true;
    }

    if ((maximum_value > dist) && (sphere_list[i].radius_ - dist > tolerance))
    {
      return true;
    }
  }

  return false;
}

bool getCollisionSphereCollision(const distance_field::DistanceField* distance_field,
                                 const std::vector<CollisionSphere>& sphere_list,
                                 const EigenSTL::vector_Vector3d& sphere_centers, double maximum_value,
                                 double tolerance, unsigned int num_coll, std::vector<unsigned int>& colls)
{
  colls.clear();
  for (unsigned int i = 0; i < sphere_list.size(); ++i)
  {
    Eigen::Vector3d p = sphere_centers[i];
    Eigen::Vector3d grad;
    bool in_bounds = true;
    double dist = distance_field->getDistanceGradient(p.x(), p.y(), p.z(), grad.x(), grad.y(), grad.z(), in_bounds);
    if (!in_bounds && (grad.norm() > 0))
    {
      RCLCPP_DEBUG(LOGGER, "Collision sphere point is out of bounds");
      return true;
    }
    if (maximum_value > dist && (sphere_list[i].radius_ - dist > tolerance))
    {
      if (num_coll == 0)
      {
        return true;
      }

      colls.push_back(i);
      if (colls.size() >= num_coll)
      {
        return true;
      }
    }
  }

  return !colls.empty();
}

///
/// BodyDecomposition
///

BodyDecomposition::BodyDecomposition(const shapes::ShapeConstPtr& shape, double resolution, double padding)
{
  std::vector<shapes::ShapeConstPtr> shapes;
  EigenSTL::vector_Isometry3d poses(1, Eigen::Isometry3d::Identity());

  shapes.push_back(shape);
  init(shapes, poses, resolution, padding);
}

BodyDecomposition::BodyDecomposition(const std::vector<shapes::ShapeConstPtr>& shapes,
                                     const EigenSTL::vector_Isometry3d& poses, double resolution, double padding)
{
  init(shapes, poses, resolution, padding);
}

void BodyDecomposition::init(const std::vector<shapes::ShapeConstPtr>& shapes, const EigenSTL::vector_Isometry3d& poses,
                             double resolution, double padding)
{
  bodies_.clear();
  for (unsigned int i = 0; i < shapes.size(); ++i)
  {
    bodies_.addBody(shapes[i].get(), poses[i], padding);
  }

  // collecting collision spheres
  collision_spheres_.clear();
  relative_collision_points_.clear();
  std::vector<CollisionSphere> body_spheres;
  EigenSTL::vector_Vector3d body_collision_points;
  for (unsigned int i = 0; i < bodies_.getCount(); ++i)
  {
    body_spheres.clear();
    body_collision_points.clear();

    body_spheres = determineCollisionSpheres(bodies_.getBody(i), relative_cylinder_pose_);
    collision_spheres_.insert(collision_spheres_.end(), body_spheres.begin(), body_spheres.end());

    distance_field::findInternalPointsConvex(*bodies_.getBody(i), resolution, body_collision_points);
    relative_collision_points_.insert(relative_collision_points_.end(), body_collision_points.begin(),
                                      body_collision_points.end());
  }

  sphere_radii_.resize(collision_spheres_.size());
  for (unsigned int i = 0; i < collision_spheres_.size(); ++i)
  {
    sphere_radii_[i] = collision_spheres_[i].radius_;
  }

  // computing bounding sphere
  std::vector<bodies::BoundingSphere> bounding_spheres(bodies_.getCount());
  for (unsigned int i = 0; i < bodies_.getCount(); ++i)
  {
    bodies_.getBody(i)->computeBoundingSphere(bounding_spheres[i]);
  }
  bodies::mergeBoundingSpheres(bounding_spheres, relative_bounding_sphere_);

  RCLCPP_DEBUG(LOGGER, "BodyDecomposition generated %zu collision spheres out of %zu shapes", collision_spheres_.size(),
               shapes.size());
}

BodyDecomposition::~BodyDecomposition()
{
  bodies_.clear();
}

PosedBodyPointDecomposition::PosedBodyPointDecomposition(const BodyDecompositionConstPtr& body_decomposition)
  : body_decomposition_(body_decomposition)
{
  posed_collision_points_ = body_decomposition_->getCollisionPoints();
}

PosedBodyPointDecomposition::PosedBodyPointDecomposition(const BodyDecompositionConstPtr& body_decomposition,
                                                         const Eigen::Isometry3d& trans)
  : body_decomposition_(body_decomposition)
{
  updatePose(trans);
}

PosedBodyPointDecomposition::PosedBodyPointDecomposition(const std::shared_ptr<const octomap::OcTree>& octree)
  : body_decomposition_()
{
  int num_nodes = octree->getNumLeafNodes();
  posed_collision_points_.reserve(num_nodes);
  for (octomap::OcTree::tree_iterator tree_iter = octree->begin_tree(); tree_iter != octree->end_tree(); ++tree_iter)
  {
    Eigen::Vector3d p = Eigen::Vector3d(tree_iter.getX(), tree_iter.getY(), tree_iter.getZ());
    posed_collision_points_.push_back(p);
  }
}

void PosedBodyPointDecomposition::updatePose(const Eigen::Isometry3d& trans)
{
  if (body_decomposition_)
  {
    posed_collision_points_.resize(body_decomposition_->getCollisionPoints().size());

    for (unsigned int i = 0; i < body_decomposition_->getCollisionPoints().size(); ++i)
    {
      posed_collision_points_[i] = trans * body_decomposition_->getCollisionPoints()[i];
    }
  }
}

PosedBodySphereDecomposition::PosedBodySphereDecomposition(const BodyDecompositionConstPtr& body_decomposition)
  : body_decomposition_(body_decomposition)
{
  posed_bounding_sphere_center_ = body_decomposition_->getRelativeBoundingSphere().center;
  sphere_centers_.resize(body_decomposition_->getCollisionSpheres().size());
  updatePose(Eigen::Isometry3d::Identity());
}

void PosedBodySphereDecomposition::updatePose(const Eigen::Isometry3d& trans)
{
  // updating sphere centers
  posed_bounding_sphere_center_ = trans * body_decomposition_->getRelativeBoundingSphere().center;
  for (unsigned int i = 0; i < body_decomposition_->getCollisionSpheres().size(); ++i)
  {
    sphere_centers_[i] = trans * body_decomposition_->getCollisionSpheres()[i].relative_vec_;
  }

  // updating collision points
  if (!body_decomposition_->getCollisionPoints().empty())
  {
    posed_collision_points_.resize(body_decomposition_->getCollisionPoints().size());
    for (unsigned int i = 0; i < body_decomposition_->getCollisionPoints().size(); ++i)
    {
      posed_collision_points_[i] = trans * body_decomposition_->getCollisionPoints()[i];
    }
  }
}

bool doBoundingSpheresIntersect(const PosedBodySphereDecompositionConstPtr& p1,
                                const PosedBodySphereDecompositionConstPtr& p2)
{
  Eigen::Vector3d p1_sphere_center = p1->getBoundingSphereCenter();
  Eigen::Vector3d p2_sphere_center = p2->getBoundingSphereCenter();
  double p1_radius = p1->getBoundingSphereRadius();
  double p2_radius = p2->getBoundingSphereRadius();

  double dist = (p1_sphere_center - p2_sphere_center).squaredNorm();
  return dist < (p1_radius + p2_radius);
}

void getCollisionSphereMarkers(const std_msgs::msg::ColorRGBA& color, const std::string& frame_id,
                               const std::string& ns, const rclcpp::Duration& dur,
                               const std::vector<PosedBodySphereDecompositionPtr>& posed_decompositions,
                               visualization_msgs::msg::MarkerArray& arr)
{
  unsigned int count = 0;
  rclcpp::Clock ros_clock;
  for (const auto& posed_decomposition : posed_decompositions)
  {
    if (posed_decomposition)
    {
      for (unsigned int j = 0; j < posed_decomposition->getCollisionSpheres().size(); ++j)
      {
        visualization_msgs::msg::Marker sphere;
        sphere.type = visualization_msgs::msg::Marker::SPHERE;
        sphere.header.stamp = ros_clock.now();
        sphere.header.frame_id = frame_id;
        sphere.ns = ns;
        sphere.id = count++;
        sphere.lifetime = dur;
        sphere.color = color;
        sphere.scale.x = sphere.scale.y = sphere.scale.z = posed_decomposition->getCollisionSpheres()[j].radius_ * 2.0;
        sphere.pose.position.x = posed_decomposition->getSphereCenters()[j].x();
        sphere.pose.position.y = posed_decomposition->getSphereCenters()[j].y();
        sphere.pose.position.z = posed_decomposition->getSphereCenters()[j].z();
        arr.markers.push_back(sphere);
      }
    }
  }
}

<<<<<<< HEAD
void getProximityGradientMarkers(const std::string& frame_id, const std::string& ns, const rclcpp::Duration& dur,
                                 const std::vector<PosedBodySphereDecompositionPtr>& posed_decompositions,
                                 const std::vector<PosedBodySphereDecompositionVectorPtr>& posed_vector_decompositions,
                                 const std::vector<GradientInfo>& gradients, visualization_msgs::msg::MarkerArray& arr)
=======
void collision_detection::getProximityGradientMarkers(
    const std::string& frame_id, const std::string& ns, const ros::Duration& /*dur*/,
    const std::vector<PosedBodySphereDecompositionPtr>& posed_decompositions,
    const std::vector<PosedBodySphereDecompositionVectorPtr>& posed_vector_decompositions,
    const std::vector<GradientInfo>& gradients, visualization_msgs::MarkerArray& arr)
>>>>>>> f3ac6070
{
  rclcpp::Clock ros_clock;
  if (gradients.size() != posed_decompositions.size() + posed_vector_decompositions.size())
  {
    RCLCPP_WARN(LOGGER, "Size mismatch between gradients %u and decompositions %u", (unsigned int)gradients.size(),
                (unsigned int)(posed_decompositions.size() + posed_vector_decompositions.size()));
    return;
  }
  for (unsigned int i = 0; i < gradients.size(); ++i)
  {
    for (unsigned int j = 0; j < gradients[i].distances.size(); ++j)
    {
      visualization_msgs::msg::Marker arrow_mark;
      arrow_mark.header.frame_id = frame_id;
      arrow_mark.header.stamp = rclcpp::Clock(RCL_ROS_TIME).now();
      if (ns.empty())
      {
        arrow_mark.ns = "self_coll_gradients";
      }
      else
      {
        arrow_mark.ns = ns;
      }
      arrow_mark.id = i * 1000 + j;
      double xscale = 0.0;
      double yscale = 0.0;
      double zscale = 0.0;
      if (gradients[i].distances[j] > 0.0 && gradients[i].distances[j] != DBL_MAX)
      {
        if (gradients[i].gradients[j].norm() > 0.0)
        {
          xscale = gradients[i].gradients[j].x() / gradients[i].gradients[j].norm();
          yscale = gradients[i].gradients[j].y() / gradients[i].gradients[j].norm();
          zscale = gradients[i].gradients[j].z() / gradients[i].gradients[j].norm();
        }
        else
        {
          RCLCPP_DEBUG(LOGGER, "Negative length for %u %d %lf", i, arrow_mark.id, gradients[i].gradients[j].norm());
        }
      }
      else
      {
        RCLCPP_DEBUG(LOGGER, "Negative dist %lf for %u %d", gradients[i].distances[j], i, arrow_mark.id);
      }
      arrow_mark.points.resize(2);
      if (i < posed_decompositions.size())
      {
        arrow_mark.points[1].x = posed_decompositions[i]->getSphereCenters()[j].x();
        arrow_mark.points[1].y = posed_decompositions[i]->getSphereCenters()[j].y();
        arrow_mark.points[1].z = posed_decompositions[i]->getSphereCenters()[j].z();
      }
      else
      {
        arrow_mark.points[1].x =
            posed_vector_decompositions[i - posed_decompositions.size()]->getSphereCenters()[j].x();
        arrow_mark.points[1].y =
            posed_vector_decompositions[i - posed_decompositions.size()]->getSphereCenters()[j].y();
        arrow_mark.points[1].z =
            posed_vector_decompositions[i - posed_decompositions.size()]->getSphereCenters()[j].z();
      }
      arrow_mark.points[0] = arrow_mark.points[1];
      arrow_mark.points[0].x -= xscale * gradients[i].distances[j];
      arrow_mark.points[0].y -= yscale * gradients[i].distances[j];
      arrow_mark.points[0].z -= zscale * gradients[i].distances[j];
      arrow_mark.scale.x = 0.01;
      arrow_mark.scale.y = 0.03;
      arrow_mark.color.a = 1.0;
      if (gradients[i].types[j] == SELF)
      {
        arrow_mark.color.r = 1.0;
        arrow_mark.color.g = 0.2;
        arrow_mark.color.b = .5;
      }
      else if (gradients[i].types[j] == INTRA)
      {
        arrow_mark.color.r = .2;
        arrow_mark.color.g = 1.0;
        arrow_mark.color.b = .5;
      }
      else if (gradients[i].types[j] == ENVIRONMENT)
      {
        arrow_mark.color.r = .2;
        arrow_mark.color.g = .5;
        arrow_mark.color.b = 1.0;
      }
      else if (gradients[i].types[j] == NONE)
      {
        arrow_mark.color.r = 1.0;
        arrow_mark.color.g = .2;
        arrow_mark.color.b = 1.0;
      }
      arr.markers.push_back(arrow_mark);
    }
  }
}

<<<<<<< HEAD
void getCollisionMarkers(const std::string& frame_id, const std::string& ns, const rclcpp::Duration& dur,
                         const std::vector<PosedBodySphereDecompositionPtr>& posed_decompositions,
                         const std::vector<PosedBodySphereDecompositionVectorPtr>& posed_vector_decompositions,
                         const std::vector<GradientInfo>& gradients, visualization_msgs::msg::MarkerArray& arr)
=======
void collision_detection::getCollisionMarkers(
    const std::string& frame_id, const std::string& ns, const ros::Duration& /*dur*/,
    const std::vector<PosedBodySphereDecompositionPtr>& posed_decompositions,
    const std::vector<PosedBodySphereDecompositionVectorPtr>& posed_vector_decompositions,
    const std::vector<GradientInfo>& gradients, visualization_msgs::MarkerArray& arr)
>>>>>>> f3ac6070
{
  rclcpp::Clock ros_clock;
  if (gradients.size() != posed_decompositions.size() + posed_vector_decompositions.size())
  {
    RCLCPP_WARN(LOGGER, "Size mismatch between gradients %zu and decompositions %zu", gradients.size(),
                posed_decompositions.size() + posed_vector_decompositions.size());
    return;
  }
  for (unsigned int i = 0; i < gradients.size(); ++i)
  {
    for (unsigned int j = 0; j < gradients[i].types.size(); ++j)
    {
      visualization_msgs::msg::Marker sphere_mark;
      sphere_mark.type = visualization_msgs::msg::Marker::SPHERE;
      sphere_mark.header.frame_id = frame_id;
      sphere_mark.header.stamp = rclcpp::Clock(RCL_ROS_TIME).now();
      if (ns.empty())
      {
        sphere_mark.ns = "distance_collisions";
      }
      else
      {
        sphere_mark.ns = ns;
      }
      sphere_mark.id = i * 1000 + j;
      if (i < posed_decompositions.size())
      {
        sphere_mark.scale.x = sphere_mark.scale.y = sphere_mark.scale.z =
            posed_decompositions[i]->getCollisionSpheres()[j].radius_ * 2.0;
        sphere_mark.pose.position.x = posed_decompositions[i]->getSphereCenters()[j].x();
        sphere_mark.pose.position.y = posed_decompositions[i]->getSphereCenters()[j].y();
        sphere_mark.pose.position.z = posed_decompositions[i]->getSphereCenters()[j].z();
      }
      else
      {
        sphere_mark.scale.x = sphere_mark.scale.y = sphere_mark.scale.z =
            posed_vector_decompositions[i - posed_decompositions.size()]->getCollisionSpheres()[j].radius_ * 2.0;
        sphere_mark.pose.position.x =
            posed_vector_decompositions[i - posed_decompositions.size()]->getSphereCenters()[j].x();
        sphere_mark.pose.position.y =
            posed_vector_decompositions[i - posed_decompositions.size()]->getSphereCenters()[j].y();
        sphere_mark.pose.position.z =
            posed_vector_decompositions[i - posed_decompositions.size()]->getSphereCenters()[j].z();
      }
      sphere_mark.pose.orientation.w = 1.0;
      sphere_mark.color.a = 1.0;
      if (gradients[i].types[j] == SELF)
      {
        sphere_mark.color.r = 1.0;
        sphere_mark.color.g = 0.2;
        sphere_mark.color.b = .5;
      }
      else if (gradients[i].types[j] == INTRA)
      {
        sphere_mark.color.r = .2;
        sphere_mark.color.g = 1.0;
        sphere_mark.color.b = .5;
      }
      else if (gradients[i].types[j] == ENVIRONMENT)
      {
        sphere_mark.color.r = .2;
        sphere_mark.color.g = .5;
        sphere_mark.color.b = 1.0;
      }
      else
      {
        sphere_mark.color.r = 1.0;
        sphere_mark.color.g = .2;
        sphere_mark.color.b = 1.0;
      }
      arr.markers.push_back(sphere_mark);
    }
  }
}
}  // namespace collision_detection
const rclcpp::Logger collision_detection::PosedBodyPointDecompositionVector::LOGGER = collision_detection::LOGGER;
const rclcpp::Logger collision_detection::PosedBodySphereDecompositionVector::LOGGER = collision_detection::LOGGER;<|MERGE_RESOLUTION|>--- conflicted
+++ resolved
@@ -430,18 +430,10 @@
   }
 }
 
-<<<<<<< HEAD
-void getProximityGradientMarkers(const std::string& frame_id, const std::string& ns, const rclcpp::Duration& dur,
+void getProximityGradientMarkers(const std::string& frame_id, const std::string& ns, const rclcpp::Duration& /*dur*/,
                                  const std::vector<PosedBodySphereDecompositionPtr>& posed_decompositions,
                                  const std::vector<PosedBodySphereDecompositionVectorPtr>& posed_vector_decompositions,
                                  const std::vector<GradientInfo>& gradients, visualization_msgs::msg::MarkerArray& arr)
-=======
-void collision_detection::getProximityGradientMarkers(
-    const std::string& frame_id, const std::string& ns, const ros::Duration& /*dur*/,
-    const std::vector<PosedBodySphereDecompositionPtr>& posed_decompositions,
-    const std::vector<PosedBodySphereDecompositionVectorPtr>& posed_vector_decompositions,
-    const std::vector<GradientInfo>& gradients, visualization_msgs::MarkerArray& arr)
->>>>>>> f3ac6070
 {
   rclcpp::Clock ros_clock;
   if (gradients.size() != posed_decompositions.size() + posed_vector_decompositions.size())
@@ -538,18 +530,10 @@
   }
 }
 
-<<<<<<< HEAD
-void getCollisionMarkers(const std::string& frame_id, const std::string& ns, const rclcpp::Duration& dur,
+void getCollisionMarkers(const std::string& frame_id, const std::string& ns, const rclcpp::Duration& /*dur*/,
                          const std::vector<PosedBodySphereDecompositionPtr>& posed_decompositions,
                          const std::vector<PosedBodySphereDecompositionVectorPtr>& posed_vector_decompositions,
                          const std::vector<GradientInfo>& gradients, visualization_msgs::msg::MarkerArray& arr)
-=======
-void collision_detection::getCollisionMarkers(
-    const std::string& frame_id, const std::string& ns, const ros::Duration& /*dur*/,
-    const std::vector<PosedBodySphereDecompositionPtr>& posed_decompositions,
-    const std::vector<PosedBodySphereDecompositionVectorPtr>& posed_vector_decompositions,
-    const std::vector<GradientInfo>& gradients, visualization_msgs::MarkerArray& arr)
->>>>>>> f3ac6070
 {
   rclcpp::Clock ros_clock;
   if (gradients.size() != posed_decompositions.size() + posed_vector_decompositions.size())
