/*********************************************************************
 * Software License Agreement (BSD License)
 *
 *  Copyright (c) 2013, Ioan A. Sucan
 *  Copyright (c) 2008-2013, Willow Garage, Inc.
 *  All rights reserved.
 *
 *  Redistribution and use in source and binary forms, with or without
 *  modification, are permitted provided that the following conditions
 *  are met:
 *
 *   * Redistributions of source code must retain the above copyright
 *     notice, this list of conditions and the following disclaimer.
 *   * Redistributions in binary form must reproduce the above
 *     copyright notice, this list of conditions and the following
 *     disclaimer in the documentation and/or other materials provided
 *     with the distribution.
 *   * Neither the name of Willow Garage, Inc. nor the names of its
 *     contributors may be used to endorse or promote products derived
 *     from this software without specific prior written permission.
 *
 *  THIS SOFTWARE IS PROVIDED BY THE COPYRIGHT HOLDERS AND CONTRIBUTORS
 *  "AS IS" AND ANY EXPRESS OR IMPLIED WARRANTIES, INCLUDING, BUT NOT
 *  LIMITED TO, THE IMPLIED WARRANTIES OF MERCHANTABILITY AND FITNESS
 *  FOR A PARTICULAR PURPOSE ARE DISCLAIMED. IN NO EVENT SHALL THE
 *  COPYRIGHT OWNER OR CONTRIBUTORS BE LIABLE FOR ANY DIRECT, INDIRECT,
 *  INCIDENTAL, SPECIAL, EXEMPLARY, OR CONSEQUENTIAL DAMAGES (INCLUDING,
 *  BUT NOT LIMITED TO, PROCUREMENT OF SUBSTITUTE GOODS OR SERVICES;
 *  LOSS OF USE, DATA, OR PROFITS; OR BUSINESS INTERRUPTION) HOWEVER
 *  CAUSED AND ON ANY THEORY OF LIABILITY, WHETHER IN CONTRACT, STRICT
 *  LIABILITY, OR TORT (INCLUDING NEGLIGENCE OR OTHERWISE) ARISING IN
 *  ANY WAY OUT OF THE USE OF THIS SOFTWARE, EVEN IF ADVISED OF THE
 *  POSSIBILITY OF SUCH DAMAGE.
 *********************************************************************/

/* Author: Ioan Sucan */

#pragma once

#include <moveit/macros/class_forward.h>
#include <moveit/exceptions/exceptions.h>
#include <srdfdom/model.h>

// joint types
#include <moveit/robot_model/joint_model_group.h>
#include <moveit/robot_model/fixed_joint_model.h>
#include <moveit/robot_model/floating_joint_model.h>
#include <moveit/robot_model/planar_joint_model.h>
#include <moveit/robot_model/revolute_joint_model.h>
#include <moveit/robot_model/prismatic_joint_model.h>
#include <Eigen/Geometry>
#include <iostream>

/** \brief Main namespace for MoveIt */
namespace moveit
{
/** \brief Core components of MoveIt */
namespace core
{
<<<<<<< HEAD
MOVEIT_CLASS_FORWARD(RobotModel)
=======
MOVEIT_CLASS_FORWARD(RobotModel);  // Defines RobotModelPtr, ConstPtr, WeakPtr... etc
>>>>>>> 382aa5a8

/** \brief Definition of a kinematic model. This class is not thread
    safe, however multiple instances can be created */
class RobotModel
{
public:
  /** \brief Construct a kinematic model from a parsed description and a list of planning groups */
  RobotModel(const urdf::ModelInterfaceSharedPtr& urdf_model, const srdf::ModelConstSharedPtr& srdf_model);

  /** \brief Destructor. Clear all memory. */
  ~RobotModel();

  /** \brief Get the model name. */
  const std::string& getName() const
  {
    return model_name_;
  }

  /** \brief Get the frame in which the transforms for this model are
      computed (when using a RobotState). This frame depends on the
      root joint. As such, the frame is either extracted from SRDF, or
      it is assumed to be the name of the root link */
  const std::string& getModelFrame() const
  {
    return model_frame_;
  }

  /** \brief Return true if the model is empty (has no root link, no joints) */
  bool isEmpty() const
  {
    return root_link_ == nullptr;
  }

  /** \brief Get the parsed URDF model */
  const urdf::ModelInterfaceSharedPtr& getURDF() const
  {
    return urdf_;
  }

  /** \brief Get the parsed SRDF model */
  const srdf::ModelConstSharedPtr& getSRDF() const
  {
    return srdf_;
  }

  /** \brief Print information about the constructed model */
  void printModelInfo(std::ostream& out) const;

  /** \name Access to joint models
   *  @{
   */

  /** \brief Get the root joint. There will be one root joint
      unless the model is empty. This is either extracted from the
      SRDF, or a fixed joint is assumed, if no specification is
      given. */
  const JointModel* getRootJoint() const;

  /** \brief Return the name of the root joint. Throws an exception if there is no root joint. */
  const std::string& getRootJointName() const
  {
    return getRootJoint()->getName();
  }

  /** \brief Check if a joint exists. Return true if it does. */
  bool hasJointModel(const std::string& name) const;

  /** \brief Get a joint by its name. Output error and return NULL when the joint is missing. */
  const JointModel* getJointModel(const std::string& joint) const;

  /** \brief Get a joint by its index. Output error and return NULL when the link is missing. */
  const JointModel* getJointModel(int index) const;

  /** \brief Get a joint by its name. Output error and return NULL when the joint is missing. */
  JointModel* getJointModel(const std::string& joint);

  /** \brief Get the array of joints, in the order they appear
      in the robot state. */
  const std::vector<const JointModel*>& getJointModels() const
  {
    return joint_model_vector_const_;
  }

  /** \brief Get the array of joints, in the order they appear in the
      robot state. This includes all types of joints (including mimic
      & fixed), as opposed to JointModelGroup::getJointModels(). */
  const std::vector<JointModel*>& getJointModels()
  {
    return joint_model_vector_;
  }

  /** \brief Get the array of joint names, in the order they appear in the robot state. */
  const std::vector<std::string>& getJointModelNames() const
  {
    return joint_model_names_vector_;
  }

  /** \brief Get the array of joints that are active (not fixed, not mimic) in this model. */
  const std::vector<const JointModel*>& getActiveJointModels() const
  {
    return active_joint_model_vector_const_;
  }

  /** \brief Get the array of joints that are active (not fixed, not mimic) in this model */
  const std::vector<JointModel*>& getActiveJointModels()
  {
    return active_joint_model_vector_;
  }

  /** \brief This is a list of all single-dof joints (including mimic joints) */
  const std::vector<const JointModel*>& getSingleDOFJointModels() const
  {
    return single_dof_joints_;
  }

  /** \brief This is a list of all multi-dof joints */
  const std::vector<const JointModel*>& getMultiDOFJointModels() const
  {
    return multi_dof_joints_;
  }

  /** \brief Get the array of continuous joints, in the order they appear
      in the robot state. */
  const std::vector<const JointModel*>& getContinuousJointModels() const
  {
    return continuous_joint_model_vector_;
  }

  /** \brief Get the array of mimic joints, in the order they appear
      in the robot state. */
  const std::vector<const JointModel*>& getMimicJointModels() const
  {
    return mimic_joints_;
  }

  const JointModel* getJointOfVariable(int variable_index) const
  {
    return joints_of_variable_[variable_index];
  }

  const JointModel* getJointOfVariable(const std::string& variable) const
  {
    return joints_of_variable_[getVariableIndex(variable)];
  }

  std::size_t getJointModelCount() const
  {
    return joint_model_vector_.size();
  }

  /** @} */

  /** \name Access to link models
   *  @{
   */

  /** \brief Get the physical root link of the robot. */
  const LinkModel* getRootLink() const;

  /** \brief Get the name of the root link of the robot. */
  const std::string& getRootLinkName() const
  {
    return getRootLink()->getName();
  }

  /** \brief Check if a link exists. Return true if it does.
   *
   * If this is followed by a call to getLinkModel(), better use the latter with the has_link argument */
  bool hasLinkModel(const std::string& name) const;

  /** \brief Get a link by its name. Output error and return NULL when the link is missing. */
  const LinkModel* getLinkModel(const std::string& link, bool* has_link = nullptr) const;

  /** \brief Get a link by its index. Output error and return NULL when the link is missing. */
  const LinkModel* getLinkModel(int index) const;

  /** \brief Get a link by its name. Output error and return NULL when the link is missing. */
  LinkModel* getLinkModel(const std::string& link, bool* has_link = nullptr);

  /** \brief Get the latest link upwards the kinematic tree, which is only connected via fixed joints
   *
   * This is useful, if the link should be warped to a specific pose using updateStateWithLinkAt().
   * As updateStateWithLinkAt() warps only the specified link and its descendants, you might not
   * achieve what you expect, if link is an abstract frame name. Considering the following example:
   * root -> arm0 -> ... -> armN -> wrist -- grasp_frame
   *                                      -- palm -> end effector ...
   * Calling updateStateWithLinkAt(grasp_frame), will not warp the end effector, which is probably
   * what you went for. Instead, updateStateWithLinkAt(getRigidlyConnectedParentLinkModel(grasp_frame), ...)
   * will actually warp wrist (and all its descendants).
   */
  static const moveit::core::LinkModel* getRigidlyConnectedParentLinkModel(const LinkModel* link);

  /** \brief Get the array of links  */
  const std::vector<const LinkModel*>& getLinkModels() const
  {
    return link_model_vector_const_;
  }

  /** \brief Get the array of links  */
  const std::vector<LinkModel*>& getLinkModels()
  {
    return link_model_vector_;
  }

  /** \brief Get the link names (of all links) */
  const std::vector<std::string>& getLinkModelNames() const
  {
    return link_model_names_vector_;
  }

  /** \brief Get the link models that have some collision geometry associated to themselves */
  const std::vector<const LinkModel*>& getLinkModelsWithCollisionGeometry() const
  {
    return link_models_with_collision_geometry_vector_;
  }

  /** \brief Get the names of the link models that have some collision geometry associated to themselves */
  const std::vector<std::string>& getLinkModelNamesWithCollisionGeometry() const
  {
    return link_model_names_with_collision_geometry_vector_;
  }

  std::size_t getLinkModelCount() const
  {
    return link_model_vector_.size();
  }

  std::size_t getLinkGeometryCount() const
  {
    return link_geometry_count_;
  }

  /** @} */

  /** \brief Compute the random values for a RobotState */
  void getVariableRandomPositions(random_numbers::RandomNumberGenerator& rng, double* values) const;

  /** \brief Compute the default values for a RobotState */
  void getVariableDefaultPositions(double* values) const;

  /** \brief Compute the random values for a RobotState */
  void getVariableRandomPositions(random_numbers::RandomNumberGenerator& rng, std::vector<double>& values) const
  {
    values.resize(variable_count_);
    getVariableRandomPositions(rng, &values[0]);
  }

  /** \brief Compute the default values for a RobotState */
  void getVariableDefaultPositions(std::vector<double>& values) const
  {
    values.resize(variable_count_);
    getVariableDefaultPositions(&values[0]);
  }

  /** \brief Compute the random values for a RobotState */
  void getVariableRandomPositions(random_numbers::RandomNumberGenerator& rng,
                                  std::map<std::string, double>& values) const;

  /** \brief Compute the default values for a RobotState */
  void getVariableDefaultPositions(std::map<std::string, double>& values) const;

  bool enforcePositionBounds(double* state) const
  {
    return enforcePositionBounds(state, active_joint_models_bounds_);
  }
  bool enforcePositionBounds(double* state, const JointBoundsVector& active_joint_bounds) const;
  bool satisfiesPositionBounds(const double* state, double margin = 0.0) const
  {
    return satisfiesPositionBounds(state, active_joint_models_bounds_, margin);
  }
  bool satisfiesPositionBounds(const double* state, const JointBoundsVector& active_joint_bounds,
                               double margin = 0.0) const;
  double getMaximumExtent() const
  {
    return getMaximumExtent(active_joint_models_bounds_);
  }
  double getMaximumExtent(const JointBoundsVector& active_joint_bounds) const;

  double distance(const double* state1, const double* state2) const;
  void interpolate(const double* from, const double* to, double t, double* state) const;

  /** \name Access to joint groups
   *  @{
   */

  /** \brief Check if the JointModelGroup \e group exists */
  bool hasJointModelGroup(const std::string& group) const;

  /** \brief Get a joint group from this model (by name) */
  const JointModelGroup* getJointModelGroup(const std::string& name) const;

  /** \brief Get a joint group from this model (by name) */
  JointModelGroup* getJointModelGroup(const std::string& name);

  /** \brief Get the available joint groups */
  const std::vector<const JointModelGroup*>& getJointModelGroups() const
  {
    return joint_model_groups_const_;
  }

  /** \brief Get the available joint groups */
  const std::vector<JointModelGroup*>& getJointModelGroups()
  {
    return joint_model_groups_;
  }

  /** \brief Get the names of all groups that are defined for this model */
  const std::vector<std::string>& getJointModelGroupNames() const
  {
    return joint_model_group_names_;
  }

  /** \brief Check if an end effector exists */
  bool hasEndEffector(const std::string& eef) const;

  /** \brief Get the joint group that corresponds to a given end-effector name */
  const JointModelGroup* getEndEffector(const std::string& name) const;

  /** \brief Get the joint group that corresponds to a given end-effector name */
  JointModelGroup* getEndEffector(const std::string& name);

  /** \brief Get the map between end effector names and the groups they correspond to */
  const std::vector<const JointModelGroup*>& getEndEffectors() const
  {
    return end_effectors_;
  }

  /** @} */

  /** \brief Get the number of variables that describe this model */
  std::size_t getVariableCount() const
  {
    return variable_count_;
  }

  /** \brief Get the names of the variables that make up the joints that form this state. Fixed joints have no DOF, so
     they are not here,
      but the variables for mimic joints are included. The number of returned elements is always equal to
     getVariableCount() */
  const std::vector<std::string>& getVariableNames() const
  {
    return variable_names_;
  }

  /** \brief Get the bounds for a specific variable. Throw an exception of variable is not found. */
  const VariableBounds& getVariableBounds(const std::string& variable) const
  {
    return getJointOfVariable(variable)->getVariableBounds(variable);
  }

  /** \brief Get the bounds for all the active joints */
  const JointBoundsVector& getActiveJointModelsBounds() const
  {
    return active_joint_models_bounds_;
  }

  void getMissingVariableNames(const std::vector<std::string>& variables,
                               std::vector<std::string>& missing_variables) const;

  /** \brief Get the index of a variable in the robot state */
  int getVariableIndex(const std::string& variable) const;

  /** \brief Get the deepest joint in the kinematic tree that is a common parent of both joints passed as argument */
  const JointModel* getCommonRoot(const JointModel* a, const JointModel* b) const
  {
    if (!a)
      return b;
    if (!b)
      return a;
    return joint_model_vector_[common_joint_roots_[a->getJointIndex() * joint_model_vector_.size() + b->getJointIndex()]];
  }

  /// A map of known kinematics solvers (associated to their group name)
  void setKinematicsAllocators(const std::map<std::string, SolverAllocatorFn>& allocators);

protected:
  /** \brief Get the transforms between link and all its rigidly attached descendants */
  void computeFixedTransforms(const LinkModel* link, const Eigen::Isometry3d& transform,
                              LinkTransformMap& associated_transforms);

  /** \brief Given two joints, find their common root */
  const JointModel* computeCommonRoot(const JointModel* a, const JointModel* b) const;

  /** \brief Update the variable values for the state of a group with respect to the mimic joints. */
  void updateMimicJoints(double* values) const;

  // GENERIC INFO

  /** \brief The name of the robot */
  std::string model_name_;

  /** \brief The reference (base) frame for this model. The frame is either extracted from the SRDF as a virtual joint,
   * or it is assumed to be the name of the root link in the URDF */
  std::string model_frame_;

  srdf::ModelConstSharedPtr srdf_;

  urdf::ModelInterfaceSharedPtr urdf_;

  // LINKS

  /** \brief The first physical link for the robot */
  const LinkModel* root_link_;

  /** \brief A map from link names to their instances */
  LinkModelMap link_model_map_;

  /** \brief The vector of links that are updated when computeTransforms() is called, in the order they are updated */
  std::vector<LinkModel*> link_model_vector_;

  /** \brief The vector of links that are updated when computeTransforms() is called, in the order they are updated */
  std::vector<const LinkModel*> link_model_vector_const_;

  /** \brief The vector of link names that corresponds to link_model_vector_ */
  std::vector<std::string> link_model_names_vector_;

  /** \brief Only links that have collision geometry specified */
  std::vector<const LinkModel*> link_models_with_collision_geometry_vector_;

  /** \brief The vector of link names that corresponds to link_models_with_collision_geometry_vector_ */
  std::vector<std::string> link_model_names_with_collision_geometry_vector_;

  /** \brief Total number of geometric shapes in this model */
  std::size_t link_geometry_count_;

  // JOINTS

  /** \brief The root joint */
  const JointModel* root_joint_;

  /** \brief A map from joint names to their instances */
  JointModelMap joint_model_map_;

  /** \brief The vector of joints in the model, in the order they appear in the state vector */
  std::vector<JointModel*> joint_model_vector_;

  /** \brief The vector of joints in the model, in the order they appear in the state vector */
  std::vector<const JointModel*> joint_model_vector_const_;

  /** \brief The vector of joint names that corresponds to joint_model_vector_ */
  std::vector<std::string> joint_model_names_vector_;

  /** \brief The vector of joints in the model, in the order they appear in the state vector */
  std::vector<JointModel*> active_joint_model_vector_;

  /** \brief The vector of joints in the model, in the order they appear in the state vector */
  std::vector<const JointModel*> active_joint_model_vector_const_;

  /** \brief The set of continuous joints this model contains */
  std::vector<const JointModel*> continuous_joint_model_vector_;

  /** \brief The set of mimic joints this model contains */
  std::vector<const JointModel*> mimic_joints_;

  std::vector<const JointModel*> single_dof_joints_;

  std::vector<const JointModel*> multi_dof_joints_;

  /** \brief For every two joints, the index of the common root for thw joints is stored.

      for jointA, jointB
      the index of the common root is located in the array at location
      jointA->getJointIndex() * nr.joints + jointB->getJointIndex().
      The size of this array is nr.joints * nr.joints
   */
  std::vector<int> common_joint_roots_;

  // INDEXING

  /** \brief The names of the DOF that make up this state (this is just a sequence of joint variable names; not
   * necessarily joint names!) */
  std::vector<std::string> variable_names_;

  /** \brief Get the number of variables necessary to describe this model */
  std::size_t variable_count_;

  /** \brief The state includes all the joint variables that make up the joints the state consists of.
      This map gives the position in the state vector of the group for each of these variables.
      Additionaly, it includes the names of the joints and the index for the first variable of that joint. */
  VariableIndexMap joint_variables_index_map_;

  std::vector<int> active_joint_model_start_index_;

  /** \brief The bounds for all the active joint models */
  JointBoundsVector active_joint_models_bounds_;

  /** \brief The joints that correspond to each variable index */
  std::vector<const JointModel*> joints_of_variable_;

  // GROUPS

  /** \brief A map from group names to joint groups */
  JointModelGroupMap joint_model_group_map_;

  /** \brief The known end effectors */
  JointModelGroupMap end_effectors_map_;

  /** \brief The array of joint model groups, in alphabetical order */
  std::vector<JointModelGroup*> joint_model_groups_;

  /** \brief The array of joint model groups, in alphabetical order */
  std::vector<const JointModelGroup*> joint_model_groups_const_;

  /** \brief A vector of all group names, in alphabetical order */
  std::vector<std::string> joint_model_group_names_;

  /** \brief The array of end-effectors, in alphabetical order */
  std::vector<const JointModelGroup*> end_effectors_;

  /** \brief Given an URDF model and a SRDF model, build a full kinematic model */
  void buildModel(const urdf::ModelInterface& urdf_model, const srdf::Model& srdf_model);

  /** \brief Given a SRDF model describing the groups, build up the groups in this kinematic model */
  void buildGroups(const srdf::Model& srdf_model);

  /** \brief Compute helpful information about groups (that can be queried later) */
  void buildGroupsInfoSubgroups(const srdf::Model& srdf_model);

  /** \brief Compute helpful information about groups (that can be queried later) */
  void buildGroupsInfoEndEffectors(const srdf::Model& srdf_model);

  /** \brief Given the URDF model, build up the mimic joints (mutually constrained joints) */
  void buildMimic(const urdf::ModelInterface& urdf_model);

  /** \brief Given a SRDF model describing the groups, build the default states defined in the SRDF */
  void buildGroupStates(const srdf::Model& srdf_model);

  /** \brief Compute helpful information about joints */
  void buildJointInfo();

  /** \brief For every joint, pre-compute the list of descendant joints & links */
  void computeDescendants();

  /** \brief For every pair of joints, pre-compute the common roots of the joints */
  void computeCommonRoots();

  /** \brief (This function is mostly intended for internal use). Given a parent link, build up (recursively),
      the kinematic model by walking  down the tree*/
  JointModel* buildRecursive(LinkModel* parent, const urdf::Link* link, const srdf::Model& srdf_model);

  /** \brief Construct a JointModelGroup given a SRDF description \e group */
  bool addJointModelGroup(const srdf::Model::Group& group);

  /** \brief Given a urdf joint model, a child link and a set of virtual joints,
      build up the corresponding JointModel object*/
  JointModel* constructJointModel(const urdf::Joint* urdf_joint_model, const urdf::Link* child_link,
                                  const srdf::Model& srdf_model);

  /** \brief Given a urdf link, build the corresponding LinkModel object*/
  LinkModel* constructLinkModel(const urdf::Link* urdf_link);

  /** \brief Given a geometry spec from the URDF and a filename (for a mesh), construct the corresponding shape object*/
  shapes::ShapePtr constructShape(const urdf::Geometry* geom);
};
}  // namespace core
}  // namespace moveit<|MERGE_RESOLUTION|>--- conflicted
+++ resolved
@@ -57,11 +57,7 @@
 /** \brief Core components of MoveIt */
 namespace core
 {
-<<<<<<< HEAD
-MOVEIT_CLASS_FORWARD(RobotModel)
-=======
-MOVEIT_CLASS_FORWARD(RobotModel);  // Defines RobotModelPtr, ConstPtr, WeakPtr... etc
->>>>>>> 382aa5a8
+MOVEIT_CLASS_FORWARD(RobotModel)  // Defines RobotModelPtr, ConstPtr, WeakPtr... etc
 
 /** \brief Definition of a kinematic model. This class is not thread
     safe, however multiple instances can be created */
