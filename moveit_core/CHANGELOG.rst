^^^^^^^^^^^^^^^^^^^^^^^^^^^^^^^^^
Changelog for package moveit_core
^^^^^^^^^^^^^^^^^^^^^^^^^^^^^^^^^

<<<<<<< HEAD
=======
0.5.8 (2014-03-03)
------------------
* Dix bad includes after upstream catkin fix
* update how we find eigen: this is needed for indigo
* Contributors: Ioan A Sucan, Dirk Thomas, Vincent Rabaud

>>>>>>> 05c6a9ad
0.5.7 (2014-02-27)
------------------
* Constraint samplers bug fix and improvements
* fix for reverting PR #148
* Fix joint variable location segfault
* Better enforce is_valid as a flag that indicated proper configuration has been completed, added comments and warning
* Fix fcl dependency in CMakeLists.txt
* Fixed asymmetry between planning scene read and write.
* Improved error output for state conversion
* Added doxygen for RobotState::attachBody() warning of danger.
* Improved error output for state converstion
* Debug and documentation
* Added new virtual getName() function to constraint samplers
* Made getName() const with static variable
* KinematicsMetrics crashes when called with non-chain groups.
* Added prefixes to debug messages
* Documentation / comments
* Fixed asymmetry between planning scene read and write.
* Added new virtual getName function to constraint samplers for easier debugging and plugin management
* KinematicsMetrics no longer crashes when called with non-chain groups.
* Added doxygen for RobotState::attachBody() warning of danger.
* resolve full path of fcl library
  Because it seems to be common practice to ignore ${catkin_LIBRARY_DIRS}
  it's more easy to resolve the full library path here instead.
* Fix fcl dependency in CMakeLists.txt
  See http://answers.ros.org/question/80936 for details
  Interestingly collision_detection_fcl already uses the correct
  variable ${LIBFCL_LIBRARIES} although it wasn't even set before
* Contributors: Dave Coleman, Dave Hershberger, Ioan A Sucan, Sachin Chitta, sachinc, v4hn

0.5.6 (2014-02-06)
------------------
* fix mix-up comments, use getCollisionRobotUnpadded() since this function is checkCollisionUnpadded.
* Updated tests to new run-time usage of moveit_resources.
* robot_state: comment meaning of default
* Trying again to fix broken tests.
* document RobotState methods
* transforms: clarify comment
* Fixed build of test which depends on moveit_resources.
* Removed debug-write in CMakeLists.txt.
* Added running of currently passing tests to .travis.yml.
* Add kinematic options when planning for CartesianPath
* -Fix kinematic options not getting forwarded, which can lead to undesired behavior in some cases
* Added clarifying doxygen to collision_detection::World::Object.

0.5.5 (2013-12-03)
------------------
* Fix for computing jacobian when the root_joint is not an active joint.
* RobotState: added doxygen comments clarifying action of attachBody().
* Always check for dirty links.
* Update email addresses.
* Robot_state: fix copy size bug.
* Corrected maintainer email.
* Fixed duration in robottrajectory.swap.
* Fixing distance field bugs.
* Compute associated transforms bug fixed.
* Fixing broken tests for changes in robot_state.
* Fixed doxygen function-grouping.
* Fix `#95 <https://github.com/ros-planning/moveit_core/issues/95>`_.
* More docs for RobotState.

0.5.4 (2013-10-11)
------------------
* Add functionality for enforcing velocity limits; update API to better naming to cleanly support the new additions
* Adding Travis Continuous Integration to MoveIt
* remember if a group could be a parent of an eef, even if it is not the default one

0.5.3 (2013-09-25)
------------------
* remove use of flat_map

0.5.2 (2013-09-23)
------------------
* Rewrite RobotState and significantly update RobotModel; lots of optimizations
* add support for diffs in RobotState
* fix `#87 <https://github.com/ros-planning/moveit_core/issues/87>`_
* add non-const variants for getRobotMarkers
* use trajectory_msgs::JointTrajectory for object attach information instead of sensor_msgs::JointState
* add effort to robot state
* do not include mimic joints or fixed joints in the set of joints in a robot trajectory
* voxel_grid: finish adding Eigen accessors
* voxel_grid: add Eigen accessors
* eliminate determineCollisionPoints() and distance_field_common.h
* propagation_distance_field: make getNearestCell() work with max_dist cells
* distance_field: fix bug in adding shapes
* propagation_distance_field: add getNearestCell()

0.5.1 (2013-08-13)
------------------
* remove CollisionMap message, allow no link name in for AttachedCollisionObject REMOVE operations
* make headers and author definitions aligned the same way; white space fixes
* move background_processing lib to core
* enable RTTI for CollisionRequest
* added ability to find attached objects for a group
* add function for getting contact pairs

0.5.0 (2013-07-15)
------------------
* move msgs to common_msgs

0.4.7 (2013-07-12)
------------------
* doc updates
* white space fixes (tabs are now spaces)
* update root joint if needed, after doing backward fk
* adding options struct to kinematics base
* expose a planning context in the planning_interface base library

0.4.6 (2013-07-03)
------------------
* Added ability to change planner configurations in the interface
* add docs for controller manager
* fix computeTransformBackward()

0.4.5 (2013-06-26)
------------------
* add computeBackwardTransform()
* bugfixes for voxel_grid, distance_field
* slight improvements to profiler
* Fixes compile failures on OS X with clang
* minor speedup in construction of RobotState
* fix time parametrization crash due to joints that have #variables!=1
* remove re-parenting of URDF models feature (we can do it cleaner in a different way)

0.4.4 (2013-06-03)
------------------
* fixes for hydro
* be careful about when to add a / in front of the frame name

0.4.3 (2013-05-31)
------------------
* remove distinction of loaded and active controllers

0.4.2 (2013-05-29)
------------------
* generate header with version information

0.4.1 (2013-05-27)
------------------
* fix `#66 <https://github.com/ros-planning/moveit_core/issues/66>`_
* rename getTransforms() to copyTransforms()
* refactor how we deal with frames; add a separate library
* remove direction from CollisionResult

0.4.0 (2013-05-23)
------------------
* attempt to fix `#241 <https://github.com/ros-planning/moveit_core/issues/241>`_ from moveit_ros
* update paths so that files are found in the globally installed moveit_resources package
* remove magical 0.2 and use of velocity_map
* Work on issue `#35 <https://github.com/ros-planning/moveit_core/issues/35>`_. 

0.3.19 (2013-05-02)
-------------------
* rename getAttachPosture to getDetachPosture
* add support for attachment postures and implement MOVE operation for CollisionObject
* add ability to fill in planning scene messages by component
* when projection from start state fails for IK samplers, try random states
* bugfixes

0.3.18 (2013-04-17)
-------------------
* allow non-const access to kinematic solver
* bugfix: always update variable transform

0.3.17 (2013-04-16)
-------------------
* bugfixes
* add console colors
* add class fwd macro
* cleanup API of trajectory lookup
* Added method to get joint type as string
* fixing the way mimic joints are updated
* fixed tests

0.3.16 (2013-03-15)
-------------------
* bugfixes
* robot_state::getFrameTransform now returns a ref instead of a pointer; fixed a bug in transforming Vector3 with robot_state::Transforms, add planning_scene::getFrameTransform
* add profiler tool (from ompl)

0.3.15 (2013-03-08)
-------------------
* Remove configure from PlanningScene
* return shared_ptr from getObject() (was ref to shared_ptr)
* use NonConst suffix on PlanningScene non-const get functions.
* make setActiveCollisionDetector(string) return bool status
* use CollisionDetectorAllocator in PlanningScene
* add World class
* bodies attached to the same link should not collide
* include velocities in conversions
* Added more general computeCartesianPath, takes vector of waypoints
* efficiency improvements
  
0.3.14 (2013-02-05)
-------------------
* initialize controller state by default
* fix `#157 <https://github.com/ros-planning/moveit_core/issues/157>`_ in moveit_ros
* fix moveit_ros/`#152 <https://github.com/ros-planning/moveit_core/issues/152>`_

0.3.13 (2013-02-04 23:25)
-------------------------
* add a means to get the names of the known states (as saved in SRDF)
* removed kinematics planner

0.3.12 (2013-02-04 13:16)
-------------------------
* Adding comments to voxel grid
* Adding in octree constructor and some additional fields and tests
* Getting rid of obstacle_voxel set as it just slows things down
* Removing pf_distance stuff, adding some more performance, getting rid of addCollisionMapToField function
* Fixing some bugs for signed distance field and improving tests
* Merging signed functionality into PropagateDistanceField, adding remove capabilities, and adding a few comments and extra tests

0.3.11 (2013-02-02)
-------------------
* rename KinematicState to RobotState, KinematicTrajectory to RobotTrajectory
* remove warnings about deprecated functions, use a deque instead of vector to represent kinematic trajectories

0.3.10 (2013-01-28)
-------------------
* fix `#28 <https://github.com/ros-planning/moveit_core/issues/28>`_
* improves implementation of metaball normal refinement for octomap
* add heuristic to detect jumps in joint-space distance
* make it such that when an end effector is looked up by group name OR end effector name, things work as expected
* removed urdf and srdf from configure function since kinematic model is also passed in
* make sure decoupling of scenes from parents that are themselves diffs to other scenes actually works
* Fix KinematicState::printStateInfo to actually print to the ostream given.
* add option to specify whether the reference frame should be global or not when computing Cartesian paths
* update API for trajectory smoother
* add interpolation function that takes joint velocities into account, generalize setDiffFromIK
* add option to reverse trajectories
* add computeCartesianPath()
* add ability to load & save scene geometry as text
* compute jacobian with kdl
* fix `#15 <https://github.com/ros-planning/moveit_core/issues/15>`_

0.3.9 (2013-01-05)
------------------
* adding logError when kinematics solver not instantiated, also changing @class
* move some functions to a anonymous namespace
* add doc for kinematic_state ns

0.3.8 (2013-01-03)
------------------
* add one more CATKIN dep

0.3.7 (2012-12-31)
------------------
* add capabilities related to reasoning about end-effectors

0.3.6 (2012-12-20)
------------------
* add ability to specify external sampling constraints for constraint samplers

0.3.5 (2012-12-19 01:40)
------------------------
* fix build system

0.3.4 (2012-12-19 01:32)
------------------------
* add notion of default number of IK attempts
* added ability to use IK constraints in sampling with IK samplers
* fixing service request to take proper group name, check for collisions
* make setFromIK() more robust

0.3.3 (2012-12-09)
------------------
* adding capability for constraint aware kinematics + consistency limits to joint state group
* changing the way consistency limits are specified
* speed up implementation of infinityNormDistance()
* adding distance functions and more functions to sample near by
* remove the notion of PlannerCapabilities

0.3.2 (2012-12-04)
------------------
* robustness checks + re-enabe support for octomaps
* adding a bunch of functions to sample near by

0.3.1 (2012-12-03)
------------------
* update debug messages for dealing with attached bodies, rely on the conversion functions more
* changing manipulability calculations
* adding docs
* log error if joint model group not found
* cleaning up code, adding direct access api for better efficiency

0.3.0 (2012-11-30)
------------------
* added a helper function

0.2.12 (2012-11-29)
-------------------
* fixing payload computations
* Changing pr2_arm_kinematics test plugin for new kinematics_base changes
* Finished updating docs, adding tests, and making some small changes to the function of UnionConstraintSampler and ConstraintSamplerManager
* Some extra logic for making sure that a set of joint constraints has coverage for all joints, and some extra tests and docs for constraint sampler manager
* adding ik constraint sampler tests back in, and modifying dependencies such that everything builds
* Changing the behavior of default_constraint_sampler JointConstraintSampler to support detecting conflicting constraints or one constraint that narrows another value, and adding a new struct for holding data.  Also making kinematic_constraint ok with values that are within 2*epsilon of the limits

0.2.11 (2012-11-28)
-------------------
* update kinematics::KinematicBase API and add the option to pass constraints to setFromIK() in KinematicState

0.2.10 (2012-11-25)
-------------------
* minor reorganization of code
* fix `#10 <https://github.com/ros-planning/moveit_core/issues/10>`_

0.2.9 (2012-11-23)
------------------
* minor bugfix

0.2.8 (2012-11-21)
------------------
* removing deprecated functions

0.2.7 (2012-11-19)
------------------
* moving sensor_manager and controller_manager from moveit_ros

0.2.6 (2012-11-16 14:19)
------------------------
* reorder includes
* add group name option to collision checking via planning scene functions

0.2.5 (2012-11-14)
------------------
* update DEPENDS
* robustness checks

0.2.4 (2012-11-12)
------------------
* add setVariableBounds()
* read information about passive joints from srdf

0.2.3 (2012-11-08)
------------------
* using srdf info for `#6 <https://github.com/ros-planning/moveit_core/issues/6>`_
* fix `#6 <https://github.com/ros-planning/moveit_core/issues/6>`_

0.2.2 (2012-11-07)
------------------
* add processPlanningSceneWorldMsg()
* Adding and fixing tests
* Adding docs 
* moves refineNormals to new file in collision_detection
* Fixed bugs in PositionConstraint, documented Position and Orientation constraint, extended tests for Position and OrientationConstraint and started working on tests for VisibilityConstraint
* more robust checking of joint names in joint constraints
* adds smoothing to octomap normals; needs better testing

0.2.1 (2012-11-06)
------------------
* revert some of the install location changes

0.2.0 (2012-11-05)
------------------
* update install target locations

0.1.19 (2012-11-02)
-------------------
* add dep on kdl_parser

0.1.18 (2012-11-01)
-------------------
* add kinematics_metrics & dynamics_solver to build process

0.1.17 (2012-10-27 18:48)
-------------------------
* fix DEPENDS libs

0.1.16 (2012-10-27 16:14)
-------------------------
* more robust checking of joint names in joint constraints
* KinematicModel and KinematicState are independent; need to deal with transforms and conversions next

0.1.15 (2012-10-22)
-------------------
* moving all headers under include/moveit/ and using console_bridge instead of rosconsole

0.1.14 (2012-10-20 11:20)
-------------------------
* fix typo

0.1.13 (2012-10-20 10:51)
-------------------------
* removing no longer needed deps
* add moveit_ prefix for all generated libs

0.1.12 (2012-10-18)
-------------------
* porting to new build system
* moved some libraries to moveit_planners
* add access to URDF and SRDF in planning_models
* Adding in path constraints for validating states, needs more testing

0.1.11 (2012-09-20 12:55)
-------------------------
* update conversion functions for kinematic states to support attached bodies

0.1.10 (2012-09-20 10:34)
-------------------------
* making JointConstraints + their samplers work with local variables for multi_dof joints
* Remove fast time parameterization and zero out waypoint times
* setting correct error codes
* bugfixes
* changing the way subgroups are interpreted

0.1.9 (2012-09-14)
------------------
* bugfixes

0.1.8 (2012-09-12 20:56)
------------------------
* bugfixes

0.1.7 (2012-09-12 18:56)
------------------------
* bugfixes

0.1.6 (2012-09-12 18:39)
------------------------
* add install targets, fix some warnings and errors

0.1.5 (2012-09-12 17:25)
------------------------
* first release<|MERGE_RESOLUTION|>--- conflicted
+++ resolved
@@ -2,15 +2,12 @@
 Changelog for package moveit_core
 ^^^^^^^^^^^^^^^^^^^^^^^^^^^^^^^^^
 
-<<<<<<< HEAD
-=======
 0.5.8 (2014-03-03)
 ------------------
 * Dix bad includes after upstream catkin fix
 * update how we find eigen: this is needed for indigo
 * Contributors: Ioan A Sucan, Dirk Thomas, Vincent Rabaud
 
->>>>>>> 05c6a9ad
 0.5.7 (2014-02-27)
 ------------------
 * Constraint samplers bug fix and improvements
