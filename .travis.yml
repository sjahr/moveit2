# This config file for Travis CI utilizes https://github.com/ros-planning/moveit_ci/ package.
os: linux
dist: bionic  # distro used by Travis, moveit_ci uses the docker image's distro
services:
  - docker
language: cpp
cache: ccache
compiler: gcc

notifications:
  email: true

env:
  global:
    - MOVEIT_CI_TRAVIS_TIMEOUT=85  # Travis grants us 90 min, but we add a safety margin of 5 min
    - ROS_DISTRO=foxy
    - ROS_REPO=ros
    - UPSTREAM_WORKSPACE=moveit2.repos
    - CXXFLAGS="-Wall -Wextra -Wwrite-strings -Wunreachable-code -Wpointer-arith -Wredundant-decls"
    - WARNINGS_OK=false

jobs:
  fast_finish: true
  include:
<<<<<<< HEAD
    - name: "[Foxy] - ament_lint"
      env: TEST="ament_lint"
    - name: "[Eloquent] - clang-format"
      env: TEST="clang-format"
           ROS_DISTRO="eloquent"
           UPSTREAM_WORKSPACE=""
           BEFORE_SCRIPT="for p in geometric_shapes moveit_msgs moveit_resources_pr2_description moveit_resources_panda_moveit_config moveit_resources object_recognition_msgs octomap_msgs ompl random_numbers srdfdom; do ros2 pkg create \$p; done"
    - name: "[Foxy] - code-coverage"
      env: TEST=code-coverage
    - name: "[Foxy] - gcc (build,test)"
      env: ROS_DISTRO=foxy
    - name: "[Foxy] - clang (build,test,clang-tidy-fix,test_ikfast_plugins)"
      compiler: clang
=======
    - env: TEST="clang-format catkin_lint" ROS_DISTRO=noetic
    - env: TEST=code-coverage
    - env: ROS_DISTRO=noetic
    - env: ROS_DISTRO=melodic
    - env: ROS_DISTRO=kinetic
    - compiler: clang
>>>>>>> 7ad2bc7b
      # test_ikfast_plugins takes ~10 minutes: include here to keep the main jobs shorter
      env: TEST=clang-tidy-fix
           CXXFLAGS="-Wall -Wextra -Wwrite-strings -Wunreachable-code -Wpointer-arith -Wredundant-decls -Wno-overloaded-virtual"
           BEFORE_DOCKER_SCRIPT="source moveit_kinematics/test/test_ikfast_plugins.sh"
  allow_failures:
    - env: TEST=code-coverage

before_script:
  - git clone -q -b ros2 --depth=1 https://github.com/ros-planning/moveit_ci.git .moveit_ci

script:
  - .moveit_ci/travis.sh<|MERGE_RESOLUTION|>--- conflicted
+++ resolved
@@ -22,28 +22,14 @@
 jobs:
   fast_finish: true
   include:
-<<<<<<< HEAD
-    - name: "[Foxy] - ament_lint"
-      env: TEST="ament_lint"
-    - name: "[Eloquent] - clang-format"
-      env: TEST="clang-format"
-           ROS_DISTRO="eloquent"
-           UPSTREAM_WORKSPACE=""
-           BEFORE_SCRIPT="for p in geometric_shapes moveit_msgs moveit_resources_pr2_description moveit_resources_panda_moveit_config moveit_resources object_recognition_msgs octomap_msgs ompl random_numbers srdfdom; do ros2 pkg create \$p; done"
+    - name: "[Foxy] - clang-format, ament_lint"
+      env: TEST="clang-format ament_lint"
     - name: "[Foxy] - code-coverage"
       env: TEST=code-coverage
     - name: "[Foxy] - gcc (build,test)"
       env: ROS_DISTRO=foxy
     - name: "[Foxy] - clang (build,test,clang-tidy-fix,test_ikfast_plugins)"
       compiler: clang
-=======
-    - env: TEST="clang-format catkin_lint" ROS_DISTRO=noetic
-    - env: TEST=code-coverage
-    - env: ROS_DISTRO=noetic
-    - env: ROS_DISTRO=melodic
-    - env: ROS_DISTRO=kinetic
-    - compiler: clang
->>>>>>> 7ad2bc7b
       # test_ikfast_plugins takes ~10 minutes: include here to keep the main jobs shorter
       env: TEST=clang-tidy-fix
            CXXFLAGS="-Wall -Wextra -Wwrite-strings -Wunreachable-code -Wpointer-arith -Wredundant-decls -Wno-overloaded-virtual"
